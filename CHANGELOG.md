<<<<<<< HEAD
* Fixed sugar.RecursiveRemove for remove full path
=======
* Removed `driver.ResultNoRows` in `internal/xsql`
>>>>>>> 2fff5ff0
* BROKEN CHANGE in experimental topic api: producer id on start writer now is optional
* BROKEN CHANGE in experimental topic api: remove `WithMessageGroupID` option (because not supported now)
* Supported binding parameters for `database/sql` driver by default
* Added connector option `ydb.WithTablePathPrefix(tablePathPrefix)` and connection string parameter `table_path_prefix`
* Fixed topic retry policy callback call: not call it with nil error
* Fixed bug with no checking operation error on `discovery.Client` calls
* Allowed zero create session timeout in `ydb.WithSessionPoolCreateSessionTimeout(timeout)` (less than or equal to zero - no used timeout on create session request)
* Added examples with own `go.mod`
* Supported `scheme.EntryTopic` path child entry in `sugar.RemoveRecursive`
* Renamed private `ydb.connection` type to public `ydb.Driver` type
* Marked as deprecated `ydb.Connection` interface
* BROKEN CHANGE remove method `With` from interface `ydb.Connection`
* Changed result type of `ydb.Open` from `ydb.Connection` interface to `*ydb.Driver`
* Changed default output stream of internal logger to `io.Stderr`
* Marked as deprecated `ydb.WithErrWriter(w)` and `ydb.WithOutWriter(w)` logger options
* Added `ydb.WithWriter(w)` logger option

## v3.42.13
* Fixed default state of `internal/xerrors.retryableError`: it inherit properties from parent error as possible
* Marked event `grpc/stats.End` as ignored at observing status of grpc connection

## v3.42.12
* Replaced the balancer connection to discovery service from short-lived grpc connection to `internal/conn` lazy connection (revert related changes from `v3.42.6`)
* Marked as deprecated `trace.Driver.OnBalancerDialEntrypoint` event callback
* Deprecated `trace.Driver.OnConnTake` event callback
* Added `trace.Driver.OnConnDial` event callback

## v3.42.11
* Fixed validation error for `topicoptions.WithPartitionID` option of start topic writer.

## v3.42.10
* Added exit from retryer if got grpc-error `Unauthenticated` on `discovery/ListEndpoints` call

## v3.42.9
* Added `internal/xerrors.Errorf` error for wrap multiple errors and check them with `errors.Is` of `errors.As`
* Fixed corner cases of `internal/wait.Wait`
* Added check of port in connection string and error throw
* Fixed bug with initialization of connection pool before apply static credentials
* Refactored of applying grpc dial options with defaults
* Added `trace.Driver.{OnBalancerDialEntrypoint,OnBalancerClusterDiscoveryAttempt}` trace events
* Fixed compilation of package `internal/xresolver` with `google.golang.org/grpc@v1.53`
* Fixed returning `io.EOF` on `rows.Next` and `rows.NextResultSet`
* Added wrapping of errors from unary and stream results
* Added error throw on `database/sql.Conn.BeginTx()`, `*sql.Tx.ExecContext` and `*sql.Tx.QueryContext` if query mode is not `ydb.DataQueryMode`
* Added test for `database/sql` scan-query

## v3.42.8
* Fixed `internal/scheme/helpers/IsDirectoryExists(..)` recursive bug

## v3.42.7
* Fixed `sugar.IsTableExists` with recursive check directory exists
* Added `sugar.IsDirectoryExists`
* Changed type of `table/options.IndexType` for type checks
* Added constants `table/options.IndexTypeGlobal` and `table/options.IndexTypeGlobalAsync`
* Added `table/options.IndexDescription.Type` field with `table/options.IndexType` type

## v3.42.6
* Implemented `driver.RowsColumnTypeDatabaseTypeName` interface in `internal/xsql.rows` struct
* Extended `internal/xsql.conn` struct with methods for getting `YDB` metadata
* Added `scheme.Client` to `internal/xsql.connection` interface
* Added `helpers` package with method for checking existence of table, refactored `sugar.IsTableExists()`
* Added checks for nil option to all opts range loops
* Moved content of package `internal/ctxlabels` into `internal/xcontext`
* Implemented `GRPCStatus` method in `internal/xerrors/transportError`
* Added different implementations of stacktrace error for grpc errors and other
* Dropped `internal/xnet` package as useless
* Fixed default grpc dial options
* Replaced single connection for discovery repeater into connection which creates each time for discovery request
* Fixed retry of cluster discovery on initialization
* Fixed dial timeout processing

## v3.42.5
* Fixed closing of `database/sql` connection (aka `YDB` session)
* Made `session.Close()` as `nop` for idled session
* Implemented goroutine for closing idle connection in `database/sql` driver
* Separated errors of commit from other reader and to expired session
* Fixed wrapping error in `internal/balancer/Balancer.wrapCall()`

## v3.42.4
* Added `ydb.WithDisableServerBalancer()` database/sql connector option

## v3.42.3
* Added `credentials.NewStaticCredentials()` static credentials constructor
* Changed `internal/credentials.NewStaticCredentials()` signature and behaviour for create grpc connection on each call to auth service
* Downgrade `google.golang.org/grpc` to `v1.49.0`

## v3.42.2
* Added `trace.Details.Details()` method for use external detailer

## v3.42.1
* Fixed lazy transaction example for `godoc`

## v3.42.0
* Added retry policy options for topics: `topic/topicoptions.WithReaderCheckRetryErrorFunction`, `topic/topicoptions.WithReaderStartTimeout`, `topic/topicoptions.WithWriterCheckRetryErrorFunction`, `topic/topicoptions.WithWriterStartTimeout`
* Refactored `internal/conn` middlewares
* Added `trace.tableSessionInfo.LastUsage()` method for get last usage timestamp
* Reverted `tx.WithCommit()` changes for fix unstable behaviour of lazy transactions
* Added `options.WithCommit()` option for execute query with auto-commit flag
* Removed `trace.TableTransactionExecuteStartInfo.KeepInCache` field as redundant

## v3.41.0
* Added option for set interval of auth token update in topic streams
* Supported internal allocator in `{session,statement}.Execute` for decrease memory usage
* Fixed typo in `topic/README.md`
* Upgraded `ydb-go-genproto` dependency
* Fixed duplicating of traces in `table.Client.Do()` call
* Supported `table.Transaction.WithCommit()` method for execute query and auto-commit after
* Added `DataColumns` to `table.options.IndexDescription`
* Added `scheme.EntryColumnStore` and `scheme.EntryColumnColumn` entry types
* Added `table.options.WithPartitioningBy(columns)` option

## v3.40.1
* Added constructor of `options.TimeToLiveSettings` and fluent modifiers

## v3.40.0
* Added `options.WithAddAttribute` and `options.WithDropAttribute` options for `session.AlterTable` request
* Added `options.WithAddIndex` and `options.WithDropIndex` options for `session.AlterTable` request
* Added return error while create topic writer with not equal producer id and message group id.
* Added package `meta` with methods about `YDB` metadata
* Added `meta.WithTrailerCallback(ctx, callback)` context modifier for attaching callback function which will be called on incoming metadata
* Added `meta.ConsumedUnits(metadata.MD)` method for getting consumed units from metadata
* Added `NestedCall` field to retry trace start infos for alarm on nested calls
* Added `topicoptions.WithWriterTrace` option for attach tracer into separated writer
* Added `sugar.IsTableExists()` helper for check existence of table

## v3.39.0
* Removed message level partitioning from experimental topic API. It is unavailable on server side yet.
* Supported `NullValue` type as received type from `YDB`
* Supported `types.SetValue` type
* Added `types.CastTo(types.Value, destination)` public method for cast `types.Value` to golang native type value destination
* Added `types.TupleItem(types.Value)`, `types.StructFields(types.Value)` and `types.DictValues(types.Value)` funcs (extractors of internal fields of tuple, struct and dict values)
* Added `types.Value.Yql()` func for getting values string representation as `YQL` literal
* Added `types.Type.Yql()` func for getting `YQL` representation of type
* Marked `table/types.WriteTypeStringTo` as deprecated
* Added `table/options.WithDataColumns` for supporting covering indexes
* Supported `balancer` query string parameter in `DSN`
* Fixed bug with scanning `YSON` value from result set
* Added certificate caching in `WithCertificatesFromFile` and `WithCertificatesFromPem`

## v3.38.5
* Fixed bug from scan unexpected column name

## v3.38.4
* Changed type of `table/options.{Create,Alter,Drop}TableOption` from func to interface
* Added implementations of `table/options.{Create,Alter,Drop}Option`
* Changed type of `topic/topicoptions.{Create,Alter,Drop}Option` from func to interface
* Added implementations of `topic/topicoptions.{Create,Alter}Option`
* Fix internal race-condition bugs in internal background worker

## v3.38.3
* Added retries to initial discovering

## v3.38.2
* Added missing `RetentionPeriod` parameter for topic description
* Fixed reconnect problem for topic client
* Added queue limit for sent messages and split large grpc messages while send to topic service
* Improved control plane for topic services: allow list topic in schema, read cdc feeds in table, retry on contol plane operations in topic client, full info in topic describe result
* Allowed writing zero messages to topic writer

## v3.38.1
* Fixed deadlock with implicit usage of `internal.table.Client.internalPoolAsyncCloseSession`

## v3.38.0
* Fixed commit errors for experimental topic reader
* Updated `ydb-go-genproto` dependency
* Added `table.WithSnapshotReadOnly()` `TxOption` for supporting `SnapshotReadOnly` transaction control
* Fixed bug in `db.Scripting()` queries (not checked operation results)
* Added `sugar.ToYdbParam(sql.NamedArg)` helper for converting `sql.NamedArg` to `table.ParameterOption`
* Changed type `table.ParameterOption` for getting name and value from `table.ParameterOption` instance
* Added topic writer experimental api with internal logger

## v3.37.8
* Refactored the internal closing behaviour of table client
* Implemented the `sql.driver.Validator` interface
* Fixed update token for topic reader
* Marked sessions which creates from `database/sql` driver as supported server-side session balancing

## v3.37.7
* Changed type of truncated result error from `StreamExecuteScanQuery` to retryable error
* Added closing sessions if node removed from discovery results
* Moved session status type from `table/options` package to `table`
* Changed session status source type from `uint32` to `string` alias

## v3.37.6
* Added to balancer notifying mechanism for listening in table client event about removing some nodes and closing sessions on them
* Removed from public client interfaces `closer.Closer` (for exclude undefined behaviour on client-side)

## v3.37.5
* Refactoring of `xsql` errors checking

## v3.37.4
* Revert the marking of context errors as required to delete session

## v3.37.3
* Fixed alter topic request - stop send empty setSupportedCodecs if customer not set them
* Marked the context errors as required to delete session
* Added log topic api reader for internal logger

## v3.37.2
* Fixed nil pointer exception in topic reader if reconnect failed

## v3.37.1
* Refactored the `xsql.badconn.Error`

## v3.37.0
* Supported read-only `sql.LevelSnapshot` isolation with fake transaction and `OnlineReadOnly` transaction control (transient, while YDB clusters are not updated with true snapshot isolation mode)
* Supported the `*sql.Conn` as input type `ydb.Unwrap` helper for go's 1.18

## v3.36.2
* Changed output of `sugar.GenerateDeclareSection` (added error as second result)
* Specified `sugar.GenerateDeclareSection` for `go1.18` (supports input types `*table.QueryParameters` `[]table.ParameterOption` or `[]sql.NamedArg`)
* Supports different go's primitive value types as arg of `sql.Named("name", value)`
* Added `database/sql` example and docs

## v3.36.1
* Fixed `xsql.Rows` error checking

## v3.36.0
* Changed behavior on `result.Err()` on truncated result (returns non-retryable error now, exclude `StreamExecuteScanQuery`)
* Added `ydb.WithIgnoreTruncated` option for disabling errors on truncated flag
* Added simple transaction control constructors `table.OnlineReadOnlyTxControl()` and `table.StaleReadOnlyTxControl()`
* Added transaction control specifier with context `ydb.WithTxControl`
* Added value constructors `types.BytesValue`, `types.BytesValueFromString`, `types.TextValue`
* Removed auto-prepending declare section on `xsql` queries
* Supports `time.Time` as type destination in `xsql` queries
* Defined default dial timeout (5 seconds)

## v3.35.1
* Removed the deprecation warning for `ydb.WithSessionPoolIdleThreshold` option

## v3.35.0
* Replaced internal table client background worker to plain wait group for control spawned goroutines
* Replaced internal table client background session keeper to internal background session garbage collector for idle sessions
* Extended the `DescribeTopicResult` struct

## v3.34.2
* Added some description to error message from table pool get
* Moved implementation `sugar.GenerateDeclareSection` to `internal/table`
* Added transaction trace callbacks and internal logging with them
* Stored context from `BeginTx` to `internal/xsql` transaction
* Added automatically generated declare section to query text in `database/sql` usage
* Removed supports `sql.LevelSerializable`
* Added `retry.Do` helper for retry custom lambda with `database/sql` without transactions
* Removed `retry.WithTxOptions` option (only default isolation supports)

## v3.34.1
* Changed `database/sql` driver `prepare` behaviour to `nop` with proxing call to conn exec/query with keep-in-cache flag
* Added metadata to `trace.Driver.OnInvoke` and `trace.Driver.OnNewStream` done events

## v3.34.0
* Improved the `xsql` errors mapping to `driver.ErrBadConn`
* Extended `retry.DoTx` test for to achieve equivalence with `retry.Retry` behaviour
* Added `database/sql` events for tracing `database/sql` driver events
* Added internal logging for `database/sql` events
* Supports `YDB_LOG_DETAILS` environment variable for specify scope of log messages
* Removed support of `YDB_LOG_NO_COLOR` environment variable
* Changed default behaviour of internal logger to without coloring
* Fixed coloring (to true) with environment variable `YDB_LOG_SEVERITY_LEVEL`
* Added `ydb.WithStaticCredentials(user, password)` option for make static credentials
* Supports static credentials as part of connection string (dsn - data source name)
* Changed minimal supported version of go from 1.14 to 1.16 (required for jwt library)


## v3.33.0
* Added `retry.DoTx` helper for retrying `database/sql` transactions
* Implemented `database/sql` driver over `ydb-go-sdk`
* Marked as deprecated `trace.Table.OnPoolSessionNew` and `trace.Table.OnPoolSessionClose` events
* Added `trace.Table.OnPoolSessionAdd` and `trace.Table.OnPoolSessionRemove` events
* Refactored session lifecycle in session pool for fix flaked `TestTable`
* Fixed deadlock in topicreader batcher, while add and read raw server messages
* Fixed bug in `db.Topic()` with send response to stop partition message

## v3.32.1
* Fixed flaky TestTable
* Renamed topic events in `trace.Details` enum

## v3.32.0
* Refactored `trace.Topic` (experimental) handlers
* Fixed signature and names of helpers in `topic/topicsugar` package
* Allowed parallel reading and committing topic messages

## v3.31.0
* Extended the `ydb.Connection` interface with experimental `db.Topic()` client (control plane and reader API)
* Removed `ydb.RegisterParser()` function (was needed for `database/sql` driver outside `ydb-go-sdk` repository, necessity of `ydb.RegisterParser()` disappeared with implementation `database/sql` driver in same repository)
* Refactored `db.Table().CreateSession(ctx)` (maked retryable with internal create session timeout)
* Refactored `internal/table/client.createSession(ctx)` (got rid of unnecessary goroutine)
* Supported many user-agent records

## v3.30.0
* Added `ydb.RegisterParser(name string, parser func(value string) []ydb.Option)` function for register parser of specified param name (supporting additional params in connection string)
* Fixed writing `KeepInCacheFlag` in table traces

## v3.29.5
* Fixed regression of `table/types.WriteTypeStringTo`

## v3.29.4
* Added touching of last updated timestamp in existing conns on stage of applying new endpoint list

## v3.29.3
* Reverted `xerrors.IsTransportError(err)` behaviour for raw grpc errors to false

## v3.29.2
* Enabled server-side session balancing for sessions created from internal session pool
* Removed unused public `meta.Meta` methods
* Renamed `meta.Meta.Meta(ctx)` public method to `meta.Meta.Context(ctx)`
* Reverted default balancer to `balancers.RandomChoice()`

## v3.29.1
* Changed default balancer to `balancers.PreferLocalDC(balancers.RandomChoice())`

## v3.29.0
* Refactored `internal/value` package for decrease CPU and memory workload with GC
* Added `table/types.Equal(lhs, rhs)` helper for check equal for two types

## v3.28.3
* Fixed false-positive node pessimization on receiving from stream io.EOF

## v3.28.2
* Upgraded dependencies (grpc, protobuf, testify)

## v3.28.1
* Marked dial errors as retryable
* Supported node pessimization on dialing errors
* Marked error from `Invoke` and `NewStream` as retryable if request not sended to server

## v3.28.0
* Added `sugar.GenerateDeclareSection()` helper for make declare section in `YQL`
* Added check when parameter name not started from `$` and automatically prepends it to name
* Refactored connection closing

## v3.27.0
* Added internal experimental packages `internal/value/exp` and `internal/value/exp/allocator` with alternative value implementations with zero-allocation model
* Supported parsing of database name from connection string URI path
* Added `options.WithExecuteScanQueryStats` option
* Added to query stats plan and AST
* Changed behaviour of `result.Stats()` (if query result have no stats - returns `nil`)
* Added context cancel with specific error
* Added mutex wrapper for mutex, rwmutex for guarantee unlock and better show critical section

## v3.26.10
* Fixed syntax mistake in `trace.TablePooStateChangeInfo` to `trace.TablePoolStateChangeInfo`

## v3.26.9
* Fixed bug with convert ydb value to `time.Duration` in `result.Scan[WithDefaults,Named]()`
* Fixed bug with make ydb value from `time.Duration` in `types.IntervalValueFromDuration(d)`
* Marked `table/types.{IntervalValue,NullableIntervalValue}` as deprecated

## v3.26.8
* Removed the processing of trailer metadata on stream calls

## v3.26.7
* Updated the `ydb-go-genproto` dependency

## v3.26.6
* Defined the `SerializableReadWrite` isolation level by default in `db.Table.DoTx(ctx, func(ctx, tx))`
* Updated the `ydb-go-genproto` dependency

## v3.26.5
* Disabled the `KeepInCache` policy for queries without params

## v3.26.4
* Updated the indirect dependency to `gopkg.in/yaml.v3`

## v3.26.3
* Removed `Deprecated` mark from `table/session.Prepare` method
* Added comments for `table/session.Execute` method

## v3.26.2
* Refactored of making permissions from scheme entry

## v3.26.1
* Removed deprecated traces

## v3.26.0
* Fixed data race on session stream queries
* Renamed `internal/router` package to `internal/balancer` for unambiguous understanding of package mission
* Implemented detection of local data-center with measuring tcp dial RTT
* Added `trace.Driver.OnBalancer{Init,Close,ChooseEndpoint,Update}` events
* Marked the driver cluster events as deprecated
* Simplified the balancing logic

## v3.25.3
* Changed primary license to `Apache2.0` for auto-detect license
* Refactored `types.Struct` value creation

## v3.25.2
* Fixed repeater initial force timeout from 500 to 0.5 second

## v3.25.1
* Fixed bug with unexpected failing of call `Invoke` and `NewStream` on closed cluster
* Fixed bug with releasing `internal/conn/conn.Pool` in cluster
* Replaced interface `internal/conn/conn.Pool` to struct `internal/conn/conn.Pool`

## v3.25.0
* Added `ydb.GRPCConn(ydb.Connection)` helper for connect to driver-unsupported YDB services
* Marked as deprecated `session.Prepare` callback
* Marked as deprecated `options.WithQueryCachePolicyKeepInCache` and `options.WithQueryCachePolicy` options
* Added `options.WithKeepInCache` option
* Enabled by default keep-in-cache policy for data queries
* Removed from `ydb.Connection` embedding of `grpc.ClientConnInterface`
* Fixed stopping of repeater
* Added log backoff between force repeater wake up's (from 500ms to 32s)
* Renamed `trace.DriverRepeaterTick{Start,Done}Info` to `trace.DriverRepeaterWakeUp{Start,Done}Info`
* Fixed unexpected `NullFlag` while parse nil `JSONDocument` value
* Removed `internal/conn/conn.streamUsages` and `internal/conn/conn.usages` (`internal/conn.conn` always touching last usage timestamp on API calls)
* Removed auto-reconnecting for broken conns
* Renamed `internal/database` package to `internal/router` for unambiguous understanding of package mission
* Refactored applying actual endpoints list after re-discovery (replaced diff-merge logic to swap cluster struct, cluster and balancers are immutable now)
* Added `trace.Driver.OnUnpessimizeNode` trace event

## v3.24.2
* Changed default balancer to `RandomChoice()` because `PreferLocalDC()` balancer works incorrectly with DNS-balanced call `Discovery/ListEndpoints`

## v3.24.1
* Refactored initialization of coordination, ratelimiter, scheme, scripting and table clients from `internal/lazy` package to each client initialization with `sync.Once`
* Removed `internal/lazy` package
* Added retry option `retry.WithStackTrace` for wrapping errors with stacktrace

## v3.24.0
* Fixed re-opening case after close lazy-initialized clients
* Removed dependency of call context for initializing lazy table client
* Added `config.AutoRetry()` flag with `true` value by default. `config.AutoRetry()` affects how to errors handle in sub-clients calls.
* Added `config.WithNoAutoRetry` for disabling auto-retry on errors in sub-clients calls
* Refactored `internal/lazy` package (supported check `config.AutoRetry()`, removed all error wrappings with stacktrace)

## v3.23.0
* Added `WithTLSConfig` option for redefine TLS config
* Added `sugar.LoadCertificatesFromFile` and `sugar.LoadCertificatesFromPem` helpers

## v3.22.0
* Supported `json.Unmarshaler` type for scanning row to values
* Reimplemented `sugar.DSN` with `net/url`

## v3.21.0
* Fixed gtrace tool generation code style bug with leading spaces
* Removed accounting load factor (unused field) in balancers
* Enabled by default anonymous credentials
* Enabled by default internal dns resolver
* Removed from defaults `grpc.WithBlock()` option
* Added `ydb.Open` method with required param connection string
* Marked `ydb.New` method as deprecated
* Removed package `dsn`
* Added `sugar.DSN` helper for make dsn (connection string)
* Refactored package `retry` (moved `retryBackoff` and `retryMode` implementations to `internal`)
* Refactored `config.Config` (remove interface `Config`, renamed private struct `config` to `Config`)
* Moved `discovery/config` to `internal/discovery/config`
* Moved `coordination/config` to `internal/coordination/config`
* Moved `scheme/config` to `internal/scheme/config`
* Moved `scripting/config` to `internal/scripting/config`
* Moved `table/config` to `internal/table/config`
* Moved `ratelimiter/config` to `internal/ratelimiter/config`

## v3.20.2
* Fixed race condition on lazy clients first call

## v3.20.1
* Fixed gofumpt linter issue on `credentials/credentials.go`

## v3.20.0
* Added `table.DefaultTxControl()` transaction control creator with serializable read-write isolation mode and auto-commit
* Fixed passing nil query parameters
* Fixed locking of cluster during call `cluster.Get`

## v3.19.1
* Simplified README.md for godoc documentation in pkg.go.dev

## v3.19.0
* Added public package `dsn` for making piped data source name (connection string)
* Marked `ydb.WithEndpoint`, `ydb.WithDatabase`, `ydb.WithSecure`, `ydb.WithInsecure` options as deprecated
* Moved `ydb.RegisterParser` to package `dsn`
* Added version into all error and warn log messages

## v3.18.5
* Fixed duplicating `WithPanicCallback` proxying to table config options
* Fixed comments for `xerrros.Is` and `xerrros.As`

## v3.18.4
* Renamed internal packages `errors`, `net` and `resolver` to `xerrors`, `xnet` and `xresolver` for excluding ambiguous interpretation
* Renamed internal error wrapper `xerrors.New` to `xerrors.Wrap`

## v3.18.3
* Added `WithPanicCallback` option to all service configs (discovery, coordination, ratelimiter, scheme, scripting, table) and auto-applying from `ydb.WithPanicCallback`
* Added panic recovering (if defined `ydb.WithPanicCallback` option) which thrown from retry operation

## v3.18.2
* Refactored balancers (makes concurrent-safe)
* Excluded separate balancers lock from cluster
* Refactored `cluster.Cluster` interface (`Insert` and `Remove` returning nothing now)
* Replaced unsafe `cluster.close` boolean flag to `cluster.done` chan for listening close event
* Added internal checker `cluster.isClosed()` for check cluster state
* Extracted getting available conn from balancer to internal helper `cluster.get` (called inside `cluster.Get` as last effort)
* Added checking `conn.Conn` availability with `conn.Ping()` in prefer nodeID case

## v3.18.1
* Added `conn.Ping(ctx)` method for check availability of `conn.Conn`
* Refactored `cluster.Cluster.Get(ctx)` to return only available connection (instead of returning any connection from balancer)
* Added address to error description thrown from `conn.take()`
* Renamed package `internal/db` to `internal/database` to exclude collisions with variable name `db`

## v3.18.0
* Added `go1.18` to test matrix
* Added `ydb.WithOperationTimeout` and `ydb.WithOperationCancelAfter` context modifiers

## v3.17.0
* Removed redundant `trace.With{Table,Driver,Retry}` and `trace.Context{Table,Driver,Retry}` funcs
* Moved `gtrace` tool from `./cmd/gtrace` to `./internal/cmd/gtrace`
* Refactored `gtrace` tool for generate `Compose` options
* Added panic recover on trace calls in `Compose` call step
* Added `trace.With{Discovery,Driver,Coordination,Ratelimiter,Table,Scheme,Scripting}PanicCallback` options
* Added `ydb.WithPanicCallback` option

## v3.16.12
* Fixed bug with check acquire error over `ydb.IsRatelimiterAcquireError`
* Added full changelog link to github release description

## v3.16.11
* Added stacktrace to errors with issues

## v3.16.10
* Refactored `cluster.Cluster` and `balancer.Balancer` interfaces (removed `Update` method)
* Replaced `cluster.Update` with `cluster.Remove` and `cluster.Insert` calls
* Removed `trace.Driver.OnClusterUpdate` event
* Fixed bug with unexpected changing of local datacenter flag in endpoint
* Refactored errors wrapping (stackedError are not ydb error now, checking `errors.IsYdb(err)` with `errors.As` now)
* Wrapped retry operation errors with `errors.WithStackTrace(err)`
* Changed `trace.RetryLoopStartInfo.Context` type from `context.Context` to `*context.Context`

## v3.16.9
* Refactored internal operation and transport errors

## v3.16.8
* Added `config.ExcludeGRPCCodesForPessimization()` opttion for exclude some grpc codes from pessimization rules
* Refactored pessimization node conditions
* Added closing of ticker in `conn.Conn.connParker`
* Removed `config.WithSharedPool` and usages it
* Removed `conn.Creator` interface and usage it
* Removed unnecessary options append in `ydb.With`

## v3.16.7
* Added closing `conn.Conn` if discovery client build failure
* Added wrapping errors with stacktrace
* Added discharging banned state of `conn.Conn` on `cluster.Update` step

## v3.16.6
* Rollback moving `meta.Meta` call to conn exclusively from `internal/db` and `internal/discovery`
* Added `WithMeta()` discovery config option

## v3.16.5
* Added `config.SharedPool()` setting and `config.WithSharedPool()` option
* Added management of shared pool flag on change dial timeout and credentials
* Removed explicit checks of conditions for use (or not) shared pool in `ydb.With()`
* Renamed `internal/db` interfaces
* Changed signature of `conn.Conn.Release` (added error as result)

## v3.16.4
* Removed `WithMeta()` discovery config option
* Moved `meta.Meta` call to conn exclusively

## v3.16.3
* Replaced panic on cluster close to error issues

## v3.16.2
* Fixed bug in `types.Nullable()`
* Refactored package `meta`
* Removed explicit call meta in `db.New()`

## v3.16.1
* Added `WithMeta()` discovery config option
* Fixed bug with credentials on discovery

## v3.16.0
* Refactored internal dns-resolver
* Added option `config.WithInternalDNSResolver` for use internal dns-resolver and use resolved IP-address for dialing instead FQDN-address

## v3.15.1
* Removed all conditions for trace retry errors
* Fixed background color of warn messages
* Added to log messages additional information about error, such as retryable (or not), delete session (or not), etc.

## v3.15.0
* Added github action for publish release tags
* Refactored version constant (split to major, minor and patch constants)
* Added `table.types.Nullable{*}Value` helpers and `table.types.Nullable()` common helper
* Fixed race on check trailer on closing table grpc-stream
* Refactored traces (start and done struct names have prefix about trace)
* Replaced `errors.Error`, `errors.Errorf` and `errors.ErrorfSkip` to single `errors.WithStackTrace`
* Refactored table client options
* Declared and implemented interface `errors.isYdbError` for checking ybd/non-ydb errors
* Fixed double tracing table do events
* Added `retry.WithFastBackoff` and `retry.WithFastBackoff` options
* Refactored `table.CreateSession` as retry operation with options
* Moved log level from root of repository to package `log`
* Added details and address to transport error
* Fixed `recursive` param in `ratelimiter.ListResource`
* Added counting stream usages for exclude park connection if it in use
* Added `trace.Driver` events about change stream usage and `conn.Release()` call

## 3.14.4
* Implemented auto-removing `conn.Conn` from `conn.Pool` with counting usages of `conn.Conn`
* Refactored naming of source files which declares service client interfaces

## 3.14.3
* Fixed bug with update balancer element with nil handle

## 3.14.2
* Refactored internal error wrapping (with file and line identification) - replaced `fmt.Printf("%w", err)` error wrapping to internal `stackError`

## 3.14.1
* Added `balacers.CreateFromConfig` balancer creator
* Added `Create` method to interface `balancer.Balancer`

## 3.14.0
* Added `balacers.FromConfig` balancer creator

## 3.13.3
* Fixed linter issues

## 3.13.2
* Fixed race with read/write pool conns on closing conn

## 3.13.1
* Improved error messages
* Defended `cluster.balancer` with `sync.RWMutex` on `cluster.Insert`, `cluster.Update`, `cluster.Remove` and `cluster.Get`
* Excluded `Close` and `Park` methods from `conn.Conn` interface
* Fixed bug with `Multi` balancer `Create()`
* Improved `errors.IsTransportError` (check a few transport error codes instead check single transport error code)
* Improved `errors.Is` (check a few errors instead check single error)
* Refactored YDB errors checking API on client-side
* Implemented of scripting traces

## 3.13.0
* Refactored `Connection` interface
* Removed `CustomOption` and taking client with custom options
* Removed `proxy` package
* Improved `db.With()` helper for child connections creation
* Set shared `conn.Pool` for all children `ydb.Connection`
* Fixed bug with `RoundRobin` and `RandomChoice` balancers `Create()`

## 3.12.1
* Added `trace.Driver.OnConnPark` event
* Added `trace.Driver.OnConnClose` event
* Fixed bug with closing nil session in table retryer
* Restored repeater `Force` call on pessimize event
* Changed mutex type in `conn.Conn` from `sync.Mutex` to `sync.RWMutex` for exclude deadlocks
* Reverted applying empty `discovery` results to `cluster`

## 3.12.0
* Added `balancers.Prefer` and `balancers.PreferWithFallback` constructors

## 3.11.13
* Added `trace.Driver.OnRepeaterWakeUp` event
* Refactored package `repeater`

## 3.11.12
* Added `trace.ClusterInsertDoneInfo.Inserted` boolean flag for notify about success of insert endpoint into balancer
* Added `trace.ClusterRemoveDoneInfo.Removed` boolean flag for notify about success of remove endpoint from balancer

## 3.11.11
* Reverted usage of `math/rand` (instead `crypto/rand`)

## 3.11.10
* Imported tool gtrace to `./cmd/gtrace`
* Changed minimal version of go from 1.13 to 1.14

## 3.11.9
* Fixed composing of service traces
* Fixed end-call of `trace.Driver.OnConnStateChange`

## 3.11.8
* Added `trace.EndpointInfo.LastUpdated()` timestamp
* Refactored `endpoint.Endpoint` (split to struct `endopint` and interface `Endpoint`)
* Returned safe-thread copy of `endpoint.Endpoint` to trace callbacks
* Added `endpoint.Endpoint.Touch()` func for refresh endpoint info
* Added `conn.conn.onClose` slice for call optional funcs on close step
* Added removing `conn.Conn` from `conn.Pool` on `conn.Conn.Close()` call
* Checked cluster close/empty on keeper goroutine
* Fixed `internal.errors.New` wrapping depth
* Added context flag for no wrapping operation results as error
* Refactored `trace.Driver` conn events

## 3.11.7
* Removed internal alias-type `errors.IssuesIterator`

## 3.11.6
* Changed `trace.GetCredentialsDoneInfo` token representation from bool to string
* Added `log.Secret` helper for mask token

## 3.11.5
* Replaced meta in `proxyConnection.Invoke` and `proxyConnection.NewStream`

## 3.11.4
* Refactored `internal/cluster.Cluster` (add option for notify about external lock, lock cluster for update cluster endpoints)
* Reverted `grpc.ClientConnInterface` API to `ydb.Connection`

## 3.11.3
* Replaced in `table/types/compare_test.go` checking error by error message to checking with `errors.Is()`

## 3.11.2
* Wrapped internal errors in retry operations

## 3.11.1
* Excluded error wrapping from retry operations

## 3.11.0
* Added `ydb.WithTLSSInsecureSkipVerify()` option
* Added `trace.Table.OnPoolStateChange` event
* Wrapped internal errors with print <func, file, line>
* Removed `trace.Table.OnPoolTake` event (unused)
* Refactored `trace.Details` matching by string pattern
* Added resolver trace callback
* Refactored initialization step of grpc dial options
* Added internal package `net` with `net.Conn` proxy object
* Fixed closing proxy clients
* Added `ydb.Connection.With(opts ...ydb.CustomOption)` for taking proxy `ydb.Connection` with some redefined options
* Added `ydb.MetaRequestType` and `ydb.MetaTraceID` aliases to internal `meta` package constants
* Added `ydb.WithCustomCredentials()` option
* Refactored `ydb.Ratelimiter().AcquireResource()` method (added options for defining type of acquire request)
* Removed single point to define operation mode params (each grpc-call with `OperationParams` must explicit define `OperationParams`)
* Removed defining operation params over context
* Removed `config.RequestTimeout` and `config.StreamTimeout` (each grpc-call must manage context instead define `config.RequestTimeout` or `config.StreamTimeout`)
* Added internal `OperationTimeout` and `OperationCancelAfter` to each client (ratelimiter, coordination, table, scheme, scripting, discovery) config. `OperationTimeout` and `OperationCancelAfter` config params defined from root config

## 3.10.0
* Extended `trace.Details` constants for support per-service events
* Added `trace.Discovery` struct for traces discovery events
* Added `trace.Ratelimiter`, `trace.Coordination`, `trace.Scripting`, `trace.Scheme` stubs (will be implements in the future)
* Added `ratelimiter/config`, `coordination/config`, `scripting/config`, `scheme/config`, `discovery/config` packages for specify per-service configs
* Removed `trace.Driver.OnDiscovery` callback (moved to `trace.Discovery`)
* Refactored initialization step (firstly makes discovery client)
* Removed `internal/lazy.Discovery` (discovery client always initialized)
* Fixed `trace.Table` event structs
* Refactored grpc options for define dns-balancing configuration
* Refactored `retry.Retry` signature (added `retry.WithID`, `retry.WithTrace` and `retry.WithIdempotent` opt-in args, required param `isIdempotentOperation` removed)
* Refactored package `internal/repeater`

## 3.9.4
* Fixed data race on closing session pool

## 3.9.3
* Fixed busy loop on call internal logger with external logger implementation of `log.Logger`

## 3.9.2
* Fixed `WithDiscoveryInterval()` option with negative argument (must use `SingleConn` balancer)

## 3.9.1
* Added `WithMinTLSVersion` option

## 3.9.0
* Removed `ydb.EndpointDatabase`, `ydb.ConnectionString` and `ydb.MustConnectionString` helpers
* Removed `ydb.ConnectParams` struct and `ydb.WithConnectParams` option creator
* Added internal package `dsn` for register external parsers and parse connection string
* Added `ydb.RegisterParser` method for registering external parser of connection string

## 3.8.12
* Unwrap sub-tests called as `t.Run(...)` in integration tests
* Updated `grpc` dependency (from `v1.38.0` to `v1.43.0`)
* Updated `protobuf` dependency (from `v1.26.0` to `v1.27.1`)
* Added internal retryers into `lazy.Ratelimiter`
* Added internal retryers into `lazy.Coordination`
* Added internal retryers into `lazy.Discovery`
* Added internal retryers into `lazy.Scheme`
* Added internal retryers into `lazy.Scripting`
* Added internal retryer into `lazy.Table.CreateSession`

## 3.8.11
* Fixed version

## 3.8.10
* Fixed misspell linter issue

## 3.8.9
* Removed debug print to log

## 3.8.8
* Refactored session shutdown test

## 3.8.7
* Ignored session shutdown test if no defined `YDB_SHUTDOWN_URLS` environment variable

## 3.8.6
* Added `ydb.WithInsecure()` option

## 3.8.5
* Fixed version

## 3.8.4
* Fixed syntax error in `CHANGELOG.md`

## 3.8.3
* Fixed `CHANGELOG.md`

## 3.8.2
* Updated `github.com/ydb-platform/ydb-go-genproto`

## 3.8.1
* Fixed `trace.Table.OnPoolDoTx` - added `Idempotent` flag to `trace.PoolDoTxStartInfo`

## 3.8.0
* Added `table.result.Result.ScanNamed()` scan function
* Changed connection secure to `true` by default
* Renamed public package `balancer` to `balancers` (this package contains only constructors of balancers)
* Moved interfaces from package `internal/balancer/ibalancer` to `internal/balancer`
* Added `NextResultSetErr()` func for select next result set and return error
* Added package `table/result/indexed` with interfaces `indexed.Required`, `indexed.Optional`, `indexed.RequiredOrOptional`
* Replaced abstract `interface{}` in `Scan` to `indexed.RequiredOrOptional`
* Replaced abstract `interface{}` in `ScanWithDefaults` to `indexed.Required`
* Replaced `trace.Table.OnPoolRetry` callback to `trace.Table.OnPoolDo` and `trace.Table.OnPoolDoTx` callbacks
* Supports server hint `session-close` for gracefully shutdown session

## 3.7.2
* Retry remove directory in `sugar.RemoveRecursive()` for retryable error

## 3.7.1
* Fixed panic on `result.Reset(nil)`

## 3.7.0
* Replaced `Option` to `CustomOption` on `Connection` interface methods
* Implements `WithCustom[Token,Database]` options for redefine database and token
* Removed experimental `balancer.PreferEndpoints[WithFallback][RegEx]` balancers
* Supported connections `TTL` with `Option` `WithConnectionTTL`
* Remove unnecessary `WithFastDial` option (lazy connections are always fast inserts into cluster)
* Added `Scripting` service client with API methods `Execute()`, `StreamExecute()` and `Explain()`
* Added `String()` method to `table.types.Type` interface
* Added `With[Custom]UserAgent()` `Option` and `CustomOption` constructors
* Refactored `log.Logger` interface and internal implementation
* Added `retry.RetryableError()` for returns user-defined error which must be retryed
* Renamed internal type `internal.errors.OperationCompleted` to `internal.errors.OperationStatus`
* Added `String()` method to `table.KeyRange` and `table.Value` types
* Replaced creation of goroutine on each stream call to explicit call stream.Recv() on NextResultSet()

## 3.6.2
* Refactored table retry helpers
* Added new `PreferLocations[WithFallback][RegEx]` balancers
* Added `trace.Details.String()` and `trace.Details.Strings()` helpers
* Added `trace.DetailsFromString(s)` and `trace.DetailsFromStrings(s)` helper

## 3.6.1
* Switched closing cluster after closing all sub-services
* Added windows and macOS runtimes to unit and integration tests

## 3.6.0
* Added `config/balancer` package with popular balancers
* Added new `PreferEndpoints[WithFallback][RegEx]` balancers
* Removed `config.BalancerConfig` struct
* Refactored internal packages (tree to flat, split balancers to different packages)
* Moved a taking conn to start of `conn.Invoke` /` conn.NewStream` for applying timeouts to alive conn instead lazy conn (previous logic applied timeouts to all request including dialing on lazy conn)

## 3.5.4
* Added auto-close stream result on end of stream

## 3.5.3
* Changed `Logger` interface for support custom loggers
* Added public type `LoggerOption` for proxies to internal `logger.Option`
* Fixed deadlock on table stream requests

## 3.5.2
* Fixed data race on closing table result
* Added custom dns-resolver to grpc options for use dns-balancing with round_robin balancing policy
* Wrapped with `recover()` system panic on getting system certificates pool
* Added linters and fixed issues from them
* Changed API of `sugar` package

## 3.5.1
* Added system certificates for `darwin` system
* Fixed `table.StreamResult` finishing
* Fixes `sugar.MakePath()`
* Added helper `ydb.MergeOptions()` for merge several `ydb.Option` to single `ydb.Option`

## 3.5.0
* Added `ClosabelSession` interface which extends `Session` interface and provide `Close` method
* Added `CreateSession` method into `table.Client` interface
* Added `Context` field into `trace.Driver.Net{Dial,Read,Write,Close}StartInfo` structs
* Added `Address` field into `trace.Driver.DiscoveryStartInfo` struct
* Improved logger options (provide err and out writers, provide external logger)
* Renamed package `table.resultset` to `table.result`
* Added `trace.Driver.{OnInit,OnClose}` events
* Changed unit/integration tests running
* Fixed/added YDB error checkers
* Dropped `ydb.WithDriverConfigOptions` (duplicate of `ydb.With`)
* Fixed freeze on closing driver
* Fixed `CGO` race on `Darwin` system when driver tried to expand tilde on certificates path
* Removed `EnsurePathExists` and `CleanupDatabase` from API of `scheme.Client`
* Added helpers `MakePath` and `CleanPath` to root of package `ydb-go-sdk`
* Removed call `types.Scanner.UnmarshalYDB()` inside `scanner.setDefaults()`
* Added `DoTx()` API method into `table.Client`
* Added `String()` method into `ConnectParams` for serialize params to connection string
* Added early exit from Rollback for committed transaction
* Moved `HasNextResultSet()` method from `Result` interface to common `result` interface. It provides access to `HasNextResultSet()` on both result interfaces (unary and stream results)
* Added public credentials constructors `credentials.NewAnonymousCredentials()` and `credentials.NewAccessTokenCredentials(token)`

## 3.4.4
* Prefer `ydb.table.types.Scanner` scanner implementation over `sql.Scanner`, when both available.

## 3.4.3
* Forced `round_robin` grpc load balancing instead default `pick_first`
* Added checker `IsTransportErrorCancelled`

## 3.4.2
* Simplified `Is{Transport,Operation}Error`
* Added `IsYdbError` helper

## 3.4.1
* Fixed retry reaction on operation error NotFound (non-retryable now)

## 3.4.0
* Fixed logic bug in `trace.Table.ExecuteDataQuery{Start,Done}Info`

## 3.3.3
* Cleared repeater context for discovery goroutine
* Fixed type of `trace.Details`

## 3.3.2
* Added `table.options.WithPartitioningSettings`

## 3.3.1
* Added `trace.DriverConnEvents` constant

## 3.3.0
* Stored node ID into `endpoint.Endpoint` struct
* Simplified <Host,Port> in `endpoint.Endpoint` to single fqdn Address
* On table session requests now preferred the endpoint by `ID` extracted from session `ID`. If
  endpoint by `ID` not found - using the endpoint from balancer
* Upgraded internal logger for print colored messages

## 3.2.7
* Fixed compare endpoints func

## 3.2.6
* Reverted `NodeID` as key for link between session and endpoint because yandex-cloud YDB
  installation not supported `Endpoint.ID` entity

## 3.2.5
* Dropped endpoint.Addr entity as unused. After change link type between session and endpoint
  to NodeID endpoint.Addr became unnecessary for internal logic of driver
* Enabled integration test table pool health
* Fixed race on session stream requests

## 3.2.4
* Returned context error when context is done on `session.StreamExecuteScanQuery`
  and `session.StreamReadTable`

## 3.2.3
* Fixed bug of interpret tilda in path of certificates file
* Added chapter to `README.md` about ecosystem of debug tools over `ydb-go-sdk`

## 3.2.2
* Fixed result type of `RawValue.String` (ydb string compatible)
* Fixed scans ydb types into string and slice byte receivers

## 3.2.1
* Upgraded dependencies
* Added `WithEndpoint` and `WithDatabase` Option constructors

## 3.2.0
* added package `log` with interface `log.Logger`
* implements `trace.Driver` and `trace.Table` with `log.Logger`
* added internal leveled logger which implement interface `log.Logger`
* supported environment variable `YDB_LOG_SEVERITY_LEVEL`
* changed name of the field `RetryAttempts` to` Attempts` in the structure `trace.PoolGetDoneInfo`.
  This change reduces back compatibility, but there are no external uses of v3 sdk, so this change is
  fine. We are sorry if this change broke your code

## 3.1.0
* published scheme Client interface

## 3.0.1
* refactored integration tests
* fixed table retry trace calls

## 3.0.0
* Refactored sources for splitting public interfaces and internal
  implementation for core changes in the future without change major version
* Refactored of transport level of driver - now we use grpc code generation by stock `protoc-gen-go` instead internal protoc codegen. New API provide operate from codegen grpc-clients with driver as a single grpc client connection. But driver hide inside self a pool of grpc connections to different cluster endpoints YDB. All communications with YDB (base services includes to driver: table, discovery, coordiantion and ratelimiter) provides stock codegen grpc-clients now.
* Much changed API of driver for easy usage.
* Dropped package `ydbsql` (moved to external project)
* Extracted yandex-cloud authentication to external project
* Extracted examples to external project
* Changed of traces API for next usage in jaeger и prometheus
* Dropped old APIs marked as `deprecated`
* Added integration tests with docker ydb container
* Changed table session and endpoint link type from string address to integer NodeID

## 2.11.0
* Added possibility to override `x-ydb-database` metadata value

## 2.10.9
* Fixed context cancellation inside repeater loop

## 2.10.8
* Fixed data race on cluster get/pessimize

## 2.10.7
* Dropped internal cluster connections tracker
* Switched initial connect to all endpoints after discovery to lazy connect
* Added reconnect for broken conns

## 2.10.6
* Thrown context without deadline into discovery goroutine
* Added `Address` param to `DiscoveryStartInfo` struct
* Forced `round_bobin` grpc load balancing config instead default `pick_first`
* Fixed applying driver trace from context in `connect.New`
* Excluded using session pool usage for create/take sessions in `database/sql`
  driver implementation. Package `ydbsql` with `database/sql` driver implementation
  used direct `CreateSession` table client call in the best effort loop

## 2.10.5
* Fixed panic when ready conns is zero

## 2.10.4
* Initialized repeater permanently regardless of the value `DriverConfig.DiscoveryInterval`
  This change allow forcing re-discovery depends on cluster state

## 2.10.3
* Returned context error when context is done on `StreamExecuteScanQuery`

## 2.10.2
* Fixed `mapBadSessionError()` in `ydbsql` package

## 2.10.1
* Fixed race on `ydbsql` concurrent connect. This hotfix only for v2 version

## 2.10.0
* Added `GlobalAsyncIndex` implementation of index interface

## 2.9.6
* Replaced `<session, endpoint>` link type from raw conn to plain endpoint address
* Moved checking linked endpoint from `driver.{Call,StreamRead}` to `cluster.Get`
* Added pessimization endpoint code for `driver.StreamRead` if transport error received
* Setted transport error `Cancelled` as needs to remove session from pool
* Deprecated connection use policy (used auto policy)
* Fixed goroutines leak on StreamRead call
* Fixed force re-discover on receive error after 1 second
* Added timeout to context in `cluster.Get` if context deadline not defined

## 2.9.5
* Renamed context idempotent operation flag

## 2.9.4
* Forced cancelled transport error as retriable (only idempotent operations)
* Renamed some internal retry mode types

## 2.9.3
* Forced grpc keep-alive PermitWithoutStream parameter to true

## 2.9.2
* Added errors without panic

## 2.9.1
* Added check nil grpc.ClientConn connection
* Processed nil connection error in keeper loop

## 2.9.0
* Added RawValue and supported ydb.Scanner in Scan

## 2.8.0
* Added NextResultSet for both streaming and non-streaming operations

## 2.7.0
* Dropped busy checker logic
* Refactoring of `RetryMode`, `RetryChecker` and `Retryer`
* Added fast/slow retry logic
* Supported context param for retry operation with no idempotent errors
* Added secondary indexes info to table describing method

## 2.6.1
* fix panic on lazy put to full pool

## 2.6.0
* Exported `SessionProvider.CloseSession` func
* Implements by default async closing session and putting busy
  session into pool
* Added some session pool trace funcs for execution control of
  goroutines in tests
* Switched internal session pool boolean field closed from atomic
  usage to mutex-locked usage

## 2.5.7
* Added panic on double scan per row

## 2.5.6
* Supported nil and time conventions for scanner

## 2.5.5
* Reverted adds async sessionGet and opDo into `table.Retry`.
* Added `sessionClose()` func into `SessionProvider` interface.

## 2.5.4
* Remove ready queue from session pool

## 2.5.3
* Fix put session into pool

## 2.5.2
* Fix panic on operate with result scanner

## 2.5.1
* Fix lock on write to chan in case when context is done

## 2.5.0
* Added `ScanRaw` for scan results as struct, list, tuple, map
* Created `RawScanner` interface in order to generate method With

## 2.4.1
* Fixed deadlock in the session pool

## 2.4.0
* Added new scanner API.
* Fixed dualism of interpret data (default values were deprecated for optional values)

## 2.3.3
* Fixed `internal/stats/series.go` (index out of range)
* Optimized rotate buckets in the `Series`

## 2.3.2
* Moved `api/wrap.go` to root for next replacement api package to external genproto

## 2.3.1
* Correct session pool tests
* Fixed conditions with KeepAliveMinSize and `IdleKeepAliveThreshold`

## 2.3.0
* Added credentials connect options:
  - `connect.WithAccessTokenCredentials(accessToken)`
  - `connect.WithAnonymousCredentials()`
  - `connect.WithMetadataCredentials(ctx)`
  - `connect.WithServiceAccountKeyFileCredentiials(serviceAccountKeyFile)`
* Added auth examples:
  - `example/auth/environ`
  - `example/auth/access_token_credentials`
  - `example/auth/anonymous_credentials`
  - `example/auth/metadata_credentials`
  - `example/auth/service_account_credentials`

## 2.2.1
* Fixed returning error from `table.StreamExecuteScanQuery`

## 2.2.0
* Supported loading certs from file using `YDB_SSL_ROOT_CERTIFICATES_FILE` environment variable

## 2.1.0
* Fixed erasing session from pool if session keep-alive count great then `IdleKeepAliveThreshold`
* Add major session pool config params as `connect.WithSessionPool*()` options

## 2.0.3
* Added panic for wrong `NextSet`/`NextStreamSet` call

## 2.0.2
* Fixed infinite keep alive session on transport errors `Cancelled` and `DeadlineExceeded`

## 2.0.1
* Fixed parser of connection string
* Fixed `EnsurePathExists` and `CleanupDatabase` methods
* Fixed `basic_example_v1`
* Renamed example cli flag `-link=connectionString` to `-ydb=connectionString` for connection string to YDB
* Added `-connect-timeout` flag to example cli
* Fixed some linter issues

## 2.0.0
* Renamed package ydbx to connect. New usage semantic: `connect.New()` instead `ydbx.Connect()`
* Added `healthcheck` example
* Fixed all examples with usage connect package
* Dropped `example/internal/ydbutil` package
* Simplified API of Traces - replace all pairs start/done to single handler with closure.

## 1.5.2
* Fixed `WithYdbCA` at nil certPool case

## 1.5.1
* Fixed package name of `ydbx`

## 1.5.0
* Added `ydbx` package

## 1.4.1
* Fixed `fmt.Errorf` error wrapping and some linter issues

## 1.4.0
* Added helper for create credentials from environ
* Added anonymous credentials
* Move YDB Certificate Authority from auth/iam package to root  package. YDB CA need to dial with
  dedicated YDB and not need to dial with IAM. YDB CA automatically added to all grpc calling

## 1.3.0
* Added `Compose` method to traces

## 1.2.0
* Load YDB certificates by default with TLS connection

## 1.1.0
* Support scan-query method in `ydbsql` (database/sql API)

## 1.0.7
* Use `github.com/golang-jwt/jwt` instead of `github.com/dgrijalva/jwt-go`

## 1.0.6
* Append (if not exits) SYNC Operation mode on table calls: *Session, *DataQuery, *Transaction, KeepAlive

## 1.0.5
* Remove unused ContextDeadlineMapping driver config (always used default value)
* Simplify operation params logic
* Append (if not exits) SYNC Operation mode on ExecuteDataQuery call

## 1.0.4
* Fixed timeout and cancellation setting for YDB operations
* Introduced possibility to use `ContextDeadlineNoMapping` once again

## 1.0.3
* Negative `table.Client.MaxQueryCacheSize` will disable a client query cache now
* Refactoring of `meta.go` for simple adding in the future new headers to requests
* Added support `x-ydb-trace-id` as standard SDK header

## 1.0.2
* Implements smart lazy createSession for best control of create/delete session balance. This feature fix leakage of forgotten sessions on server-side
* Some imporvements of session pool stats

## 1.0.1
* Fix closing sessions on PutBusy()
* Force setting operation timeout from client context timeout (if this timeout less then default operation timeout)
* Added helper `ydb.ContextWithoutDeadline` for clearing existing context from any deadlines

## 1.0.0
* SDK versioning switched to `Semantic Versioning 2.0.0`

## 2021.04.1
* Added `table.TimeToLiveSettings` struct and corresponding
  `table.WithTimeToLiveSettings`, `table.WithSetTimeToLive`
  and `table.WithDropTimeToLive` options.
* Deprecated `table.TTLSettings` struct alongside with
  `table.WithTTL`, `table.WithSetTTL` and `table.WithDropTTL` functions.

## 2021.03.2
* Add Truncated flag support.

## 2021.03.1
* Fixed a race between `SessionPool.Put` and `SessionPool.Get`, where the latter
  would end up waiting forever for a session that is already in the pool.

## 2021.02.1
* Changed semantics of `table.Result.O...` methods (e.g., `OUTF8`):
  it will not fail if current item is non-optional primitive.

## 2020.12.1
* added CommitTx method, which returns QueryStats

## 2020.11.4
* re-implementation of ydb.Value comparison
* fix basic examples

## 2020.11.3
* increase default and minimum `Dialer.KeepAlive` setting

## 2020.11.2
* added `ydbsql/connector` options to configure default list of `ExecDataQueryOption`

## 2020.11.1
* tune `grpc.Conn` behaviour

## 2020.10.4
* function to compare two ydb.Value

## 2020.10.3
* support scan query execution

## 2020.10.2
* add table Ttl options

## 2020.10.1
* added `KeyBloomFilter` support for `CreateTable`, `AlterTable` and `DescribeTalbe`
* added `PartitioningSettings` support for `CreateTable`, `AlterTable` and `DescribeTalbe`. Move to `PartitioningSettings` object

## 2020.09.3
* add `FastDial` option to `DriverConfig`.
  This will allow `Dialer` to return `Driver` as soon as the 1st connection is ready.

## 2020.09.2
* parallelize endpoint operations

## 2020.09.1
* added `ProcessCPUTime` method to `QueryStats`
* added `ReadReplicasSettings` support for `CreateTable`, `AlterTable` and `DescribeTalbe`
* added `StorageSettings` support for `CreateTable`, `AlterTable` and `DescribeTalbe`

## 2020.08.2
* added `PartitioningSettings` support for `CreateTable` and `AlterTable`

## 2020.08.1
* added `CPUTime` and `AffectedShards` fields to `QueryPhase` struct
* added `CompilationStats` statistics

## 2020.07.7
* support manage table attributes

## 2020.07.6
* support Column Families

## 2020.07.5
* support new types: DyNumber, JsonDocument

## 2020.07.4
* added coordination service
* added rate_limiter service

## 2020.07.3
* made `api` wrapper for `internal` api subset

## 2020.07.2
* return TableStats and PartitionStats on DescribeTable request with options
* added `ydbsql/connector` option to configure `DefaultTxControl`

## 2020.07.1
* support go modules tooling for ydbgen

## 2020.06.2
* refactored `InstanceServiceAccount`: refresh token in background.
  Also, will never produce error on creation
* added getting `ydb.Credentials` examples

## 2020.06.1

* exported internal `api.Wrap`/`api.Unwrap` methods and linked structures

## 2020.04.5

* return on discovery only endpoints that match SSL status of driver

## 2020.04.4

* added GCP metadata auth style with `InstanceServiceAccount` in `auth.iam`

## 2020.04.3

* fix race in `auth.metadata`
* fix races in test hooks

## 2020.04.2

* set limits to grpc `MaxCallRecvMsgSize` and `MaxCallSendMsgSize` to 64MB
* remove deprecated IAM (jwt) `Client` structure
* fix panic on nil dereference while accessing optional fields of `IssueMessage` message

## 2020.04.1

* added options to `DescribeTable` request
* added `ydbsql/connector` options to configure `pool`s  `KeepAliveBatchSize`, `KeepAliveTimeout`, `CreateSessionTimeout`, `DeleteTimeout`

## 2020.03.2

* set session keepAlive period to 5 min - same as in other SDKs
* fix panic on access to index after pool close

## 2020.03.1

* added session pre-creation limit check in pool
* added discovery trigger on more then half unhealthy transport connects
* await transport connect only if no healthy connections left

## 2020.02

* support cloud IAM (jwt) authorization from service account file
* minimum version of Go become 1.13. Started support of new `errors` features<|MERGE_RESOLUTION|>--- conflicted
+++ resolved
@@ -1,8 +1,5 @@
-<<<<<<< HEAD
 * Fixed sugar.RecursiveRemove for remove full path
-=======
 * Removed `driver.ResultNoRows` in `internal/xsql`
->>>>>>> 2fff5ff0
 * BROKEN CHANGE in experimental topic api: producer id on start writer now is optional
 * BROKEN CHANGE in experimental topic api: remove `WithMessageGroupID` option (because not supported now)
 * Supported binding parameters for `database/sql` driver by default
