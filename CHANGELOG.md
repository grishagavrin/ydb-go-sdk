<<<<<<< HEAD
* Remove accounting load factor (unused field) in balancers
=======
* Used anonymous credentials by default
>>>>>>> f960ced2
* Enabled by default internal dns resolver
* Removed from defaults `grpc.WithBlock()` option
* Added `ydb.Open` method with required param connection string
* Marked `ydb.New` method as deprecated
* Removed package `dsn`
* Added `sugar.DSN` helper for make dsn (connection string)
* Refactored package `retry` (moved `retryBackoff` and `retryMode` implementations to `internal`)
* Refactored `config.Config` (remove interface `Config`, renamed private struct `config` to `Config`)
* Moved `discovery/config` to `internal/discovery/config`
* Moved `coordination/config` to `internal/coordination/config`
* Moved `scheme/config` to `internal/scheme/config`
* Moved `scripting/config` to `internal/scripting/config`
* Moved `table/config` to `internal/table/config`
* Moved `ratelimiter/config` to `internal/ratelimiter/config`

## v3.20.2
* Fixed race condition on lazy clients first call

## v3.20.1
* Fixed gofumpt linter issue on `credentials/credentials.go`

## v3.20.0
* Added `table.DefaultTxControl()` transaction control creator with serializable read-write isolation mode and auto-commit
* Fixed passing nil query parameters
* Fixed locking of cluster during call `cluster.Get`

## v3.19.1
* Simplified README.md for godoc documentation in pkg.go.dev

## v3.19.0
* Added public package `dsn` for making piped data source name (connection string)
* Marked `ydb.WithEndpoint`, `ydb.WithDatabase`, `ydb.WithSecure`, `ydb.WithInsecure` options as deprecated
* Moved `ydb.RegisterParser` to package `dsn`
* Added version into all error and warn log messages

## v3.18.5
* Fixed duplicating `WithPanicCallback` proxying to table config options
* Fixed comments for `xerrros.Is` and `xerrros.As` 

## v3.18.4
* Renamed internal packages `errors`, `net` and `resolver` to `xerrors`, `xnet` and `xresolver` for excluding ambiguous interpretation
* Renamed internal error wrapper `xerrors.New` to `xerrors.Wrap`

## v3.18.3
* Added `WithPanicCallback` option to all service configs (discovery, coordination, ratelimiter, scheme, scripting, table) and auto-applying from `ydb.WithPanicCallback`
* Added panic recovering (if defined `ydb.WithPanicCallback` option) which thrown from retry operation

## v3.18.2
* Refactored balancers (makes concurrent-safe)
* Excluded separate balancers lock from cluster
* Refactored `cluster.Cluster` interface (`Insert` and `Remove` returning nothing now) 
* Replaced unsafe `cluster.close` boolean flag to `cluster.done` chan for listening close event
* Added internal checker `cluster.isClosed()` for check cluster state
* Extracted getting available conn from balancer to internal helper `cluster.get` (called inside `cluster.Get` as last effort)
* Added checking `conn.Conn` availability with `conn.Ping()` in prefer nodeID case

## v3.18.1
* Added `conn.Ping(ctx)` method for check availability of `conn.Conn`
* Refactored `cluster.Cluster.Get(ctx)` to return only available connection (instead of returning any connection from balancer)
* Added address to error description thrown from `conn.take()`
* Renamed package `internal/db` to `internal/database` to exclude collisions with variable name `db`

## v3.18.0
* Added `go1.18` to test matrix
* Added `ydb.WithOperationTimeout` and `ydb.WithOperationCancelAfter` context modifiers

## v3.17.0
* Removed redundant `trace.With{Table,Driver,Retry}` and `trace.Context{Table,Driver,Retry}` funcs 
* Moved `gtrace` tool from `./cmd/gtrace` to `./internal/cmd/gtrace`
* Refactored `gtrace` tool for generate `Compose` options
* Added panic recover on trace calls in `Compose` call step
* Added `trace.With{Discovery,Driver,Coordination,Ratelimiter,Table,Scheme,Scripting}PanicCallback` options
* Added `ydb.WithPanicCallback` option

## v3.16.12
* Fixed bug with check acquire error over `ydb.IsRatelimiterAcquireError`
* Added full changelog link to github release description 

## v3.16.11
* Added stacktrace to errors with issues

## v3.16.10
* Refactored `cluster.Cluster` and `balancer.Balancer` interfaces (removed `Update` method)
* Replaced `cluster.Update` with `cluster.Remove` and `cluster.Insert` calls
* Removed `trace.Driver.OnClusterUpdate` event
* Fixed bug with unexpected changing of local datacenter flag in endpoint
* Refactored errors wrapping (stackedError are not ydb error now, checking `errors.IsYdb(err)` with `errors.As` now)
* Wrapped retry operation errors with `errors.WithStackTrace(err)`
* Changed `trace.RetryLoopStartInfo.Context` type from `context.Context` to `*context.Context`

## v3.16.9
* Refactored internal operation and transport errors

## v3.16.8
* Added `config.ExcludeGRPCCodesForPessimization()` opttion for exclude some grpc codes from pessimization rules 
* Refactored pessimization node conditions
* Added closing of ticker in `conn.Conn.connParker`
* Removed `config.WithSharedPool` and usages it
* Removed `conn.Creator` interface and usage it
* Removed unnecessary options append in `ydb.With`

## v3.16.7
* Added closing `conn.Conn` if discovery client build failure
* Added wrapping errors with stacktrace
* Added discharging banned state of `conn.Conn` on `cluster.Update` step

## v3.16.6
* Rollback moving `meta.Meta` call to conn exclusively from `internal/db` and `internal/discovery`
* Added `WithMeta()` discovery config option

## v3.16.5
* Added `config.SharedPool()` setting and `config.WithSharedPool()` option
* Added management of shared pool flag on change dial timeout and credentials 
* Removed explicit checks of conditions for use (or not) shared pool in `ydb.With()`
* Renamed `internal/db` interfaces
* Changed signature of `conn.Conn.Release` (added error as result)

## v3.16.4
* Removed `WithMeta()` discovery config option
* Moved `meta.Meta` call to conn exclusively

## v3.16.3
* Replaced panic on cluster close to error issues

## v3.16.2
* Fixed bug in `types.Nullable()`
* Refactored package `meta`
* Removed explicit call meta in `db.New()`

## v3.16.1
* Added `WithMeta()` discovery config option 
* Fixed bug with credentials on discovery

## v3.16.0
* Refactored internal dns-resolver
* Added option `config.WithInternalDNSResolver` for use internal dns-resolver and use resolved IP-address for dialing instead FQDN-address

## v3.15.1
* Removed all conditions for trace retry errors
* Fixed background color of warn messages
* Added to log messages additional information about error, such as retryable (or not), delete session (or not), etc. 

## v3.15.0
* Added github action for publish release tags
* Refactored version constant (split to major, minor and patch constants)
* Added `table.types.Nullable{*}Value` helpers and `table.types.Nullable()` common helper
* Fixed race on check trailer on closing table grpc-stream
* Refactored traces (start and done struct names have prefix about trace)
* Replaced `errors.Error`, `errors.Errorf` and `errors.ErrorfSkip` to single `errors.WithStackTrace`
* Refactored table client options 
* Declared and implemented interface `errors.isYdbError` for checking ybd/non-ydb errors
* Fixed double tracing table do events
* Added `retry.WithFastBackoff` and `retry.WithFastBackoff` options
* Refactored `table.CreateSession` as retry operation with options
* Moved log level from root of repository to package `log`
* Added details and address to transport error
* Fixed `recursive` param in `ratelimiter.ListResource`
* Added counting stream usages for exclude park connection if it in use
* Added `trace.Driver` events about change stream usage and `conn.Release()` call

## 3.14.4
* Implemented auto-removing `conn.Conn` from `conn.Pool` with counting usages of `conn.Conn`
* Refactored naming of source files which declares service client interfaces

## 3.14.3
* Fixed bug with update balancer element with nil handle

## 3.14.2
* Refactored internal error wrapping (with file and line identification) - replaced `fmt.Printf("%w", err)` error wrapping to internal `stackError`

## 3.14.1
* Added `balacers.CreateFromConfig` balancer creator
* Added `Create` method to interface `balancer.Balancer`

## 3.14.0
* Added `balacers.FromConfig` balancer creator

## 3.13.3
* Fixed linter issues

## 3.13.2
* Fixed race with read/write pool conns on closing conn 

## 3.13.1
* Improved error messages
* Defended `cluster.balancer` with `sync.RWMutex` on `cluster.Insert`, `cluster.Update`, `cluster.Remove` and `cluster.Get`
* Excluded `Close` and `Park` methods from `conn.Conn` interface
* Fixed bug with `Multi` balancer `Create()` 
* Improved `errors.IsTransportError` (check a few transport error codes instead check single transport error code)
* Improved `errors.Is` (check a few errors instead check single error)
* Refactored YDB errors checking API on client-side
* Implemented of scripting traces 

## 3.13.0
* Refactored `Connection` interface
* Removed `CustomOption` and taking client with custom options
* Removed `proxy` package
* Improved `db.With()` helper for child connections creation
* Set shared `conn.Pool` for all children `ydb.Connection`
* Fixed bug with `RoundRobin` and `RandomChoice` balancers `Create()`

## 3.12.1
* Added `trace.Driver.OnConnPark` event
* Added `trace.Driver.OnConnClose` event
* Fixed bug with closing nil session in table retryer
* Restored repeater `Force` call on pessimize event
* Changed mutex type in `conn.Conn` from `sync.Mutex` to `sync.RWMutex` for exclude deadlocks
* Reverted applying empty `discovery` results to `cluster` 

## 3.12.0
* Added `balancers.Prefer` and `balancers.PreferWithFallback` constructors

## 3.11.13
* Added `trace.Driver.OnRepeaterWakeUp` event
* Refactored package `repeater`

## 3.11.12
* Added `trace.ClusterInsertDoneInfo.Inserted` boolean flag for notify about success of insert endpoint into balancer
* Added `trace.ClusterRemoveDoneInfo.Removed` boolean flag for notify about success of remove endpoint from balancer

## 3.11.11
* Reverted usage of `math/rand` (instead `crypto/rand`)

## 3.11.10
* Imported tool gtrace to `./cmd/gtrace`
* Changed minimal version of go from 1.13 to 1.14

## 3.11.9
* Fixed composing of service traces
* Fixed end-call of `trace.Driver.OnConnStateChange`

## 3.11.8
* Added `trace.EndpointInfo.LastUpdated()` timestamp
* Refactored `endpoint.Endpoint` (split to struct `endopint` and interface `Endpoint`)
* Returned safe-thread copy of `endpoint.Endpoint` to trace callbacks 
* Added `endpoint.Endpoint.Touch()` func for refresh endpoint info
* Added `conn.conn.onClose` slice for call optional funcs on close step
* Added removing `conn.Conn` from `conn.Pool` on `conn.Conn.Close()` call
* Checked cluster close/empty on keeper goroutine
* Fixed `internal.errors.New` wrapping depth
* Added context flag for no wrapping operation results as error
* Refactored `trace.Driver` conn events

## 3.11.7
* Removed internal alias-type `errors.IssuesIterator`

## 3.11.6
* Changed `trace.GetCredentialsDoneInfo` token representation from bool to string
* Added `log.Secret` helper for mask token

## 3.11.5
* Replaced meta in `proxyConnection.Invoke` and `proxyConnection.NewStream`

## 3.11.4
* Refactored `internal/cluster.Cluster` (add option for notify about external lock, lock cluster for update cluster endpoints)
* Reverted `grpc.ClientConnInterface` API to `ydb.Connection`

## 3.11.3
* Replaced in `table/types/compare_test.go` checking error by error message to checking with `errors.Is()`

## 3.11.2
* Wrapped internal errors in retry operations

## 3.11.1
* Excluded error wrapping from retry operations

## 3.11.0
* Added `ydb.WithTLSSInsecureSkipVerify()` option
* Added `trace.Table.OnPoolStateChange` event
* Wrapped internal errors with print <func, file, line>
* Removed `trace.Table.OnPoolTake` event (unused)
* Refactored `trace.Details` matching by string pattern
* Added resolver trace callback
* Refactored initialization step of grpc dial options 
* Added internal package `net` with `net.Conn` proxy object
* Fixed closing proxy clients
* Added `ydb.Connection.With(opts ...ydb.CustomOption)` for taking proxy `ydb.Connection` with some redefined options
* Added `ydb.MetaRequestType` and `ydb.MetaTraceID` aliases to internal `meta` package constants
* Added `ydb.WithCustomCredentials()` option
* Refactored `ydb.Ratelimiter().AcquireResource()` method (added options for defining type of acquire request)
* Removed single point to define operation mode params (each grpc-call with `OperationParams` must explicit define `OperationParams`)
* Removed defining operation params over context
* Removed `config.RequestTimeout` and `config.StreamTimeout` (each grpc-call must manage context instead define `config.RequestTimeout` or `config.StreamTimeout`)
* Added internal `OperationTimeout` and `OperationCancelAfter` to each client (ratelimiter, coordination, table, scheme, scripting, discovery) config. `OperationTimeout` and `OperationCancelAfter` config params defined from root config

## 3.10.0
* Extended `trace.Details` constants for support per-service events
* Added `trace.Discovery` struct for traces discovery events
* Added `trace.Ratelimiter`, `trace.Coordination`, `trace.Scripting`, `trace.Scheme` stubs (will be implements in the future)
* Added `ratelimiter/config`, `coordination/config`, `scripting/config`, `scheme/config`, `discovery/config` packages for specify per-service configs
* Removed `trace.Driver.OnDiscovery` callback (moved to `trace.Discovery`)
* Refactored initialization step (firstly makes discovery client)
* Removed `internal/lazy.Discovery` (discovery client always initialized)
* Fixed `trace.Table` event structs
* Refactored grpc options for define dns-balancing configuration
* Refactored `retry.Retry` signature (added `retry.WithID`, `retry.WithTrace` and `retry.WithIdempotent` opt-in args, required param `isIdempotentOperation` removed)
* Refactored package `internal/repeater`

## 3.9.4
* Fixed data race on closing session pool

## 3.9.3
* Fixed busy loop on call internal logger with external logger implementation of `log.Logger`

## 3.9.2
* Fixed `WithDiscoveryInterval()` option with negative argument (must use `SingleConn` balancer)

## 3.9.1
* Added `WithMinTLSVersion` option

## 3.9.0
* Removed `ydb.EndpointDatabase`, `ydb.ConnectionString` and `ydb.MustConnectionString` helpers
* Removed `ydb.ConnectParams` struct and `ydb.WithConnectParams` option creator
* Added internal package `dsn` for register external parsers and parse connection string
* Added `ydb.RegisterParser` method for registering external parser of connection string

## 3.8.12
* Unwrap sub-tests called as `t.Run(...)` in integration tests 
* Updated `grpc` dependency (from `v1.38.0` to `v1.43.0`)
* Updated `protobuf` dependency (from `v1.26.0` to `v1.27.1`)
* Added internal retryers into `lazy.Ratelimiter`
* Added internal retryers into `lazy.Coordination`
* Added internal retryers into `lazy.Discovery`
* Added internal retryers into `lazy.Scheme`
* Added internal retryers into `lazy.Scripting`
* Added internal retryer into `lazy.Table.CreateSession`

## 3.8.11
* Fixed version

## 3.8.10
* Fixed misspell linter issue

## 3.8.9
* Removed debug print to log

## 3.8.8
* Refactored session shutdown test

## 3.8.7
* Ignored session shutdown test if no defined `YDB_SHUTDOWN_URLS` environment variable

## 3.8.6
* Added `ydb.WithInsecure()` option

## 3.8.5
* Fixed version

## 3.8.4
* Fixed syntax error in `CHANGELOG.md`

## 3.8.3
* Fixed `CHANGELOG.md`

## 3.8.2
* Updated `github.com/ydb-platform/ydb-go-genproto`

## 3.8.1
* Fixed `trace.Table.OnPoolDoTx` - added `Idempotent` flag to `trace.PoolDoTxStartInfo`

## 3.8.0
* Added `table.result.Result.ScanNamed()` scan function
* Changed connection secure to `true` by default
* Renamed public package `balancer` to `balancers` (this package contains only constructors of balancers)
* Moved interfaces from package `internal/balancer/ibalancer` to `internal/balancer`
* Added `NextResultSetErr()` func for select next result set and return error
* Added package `table/result/indexed` with interfaces `indexed.Required`, `indexed.Optional`, `indexed.RequiredOrOptional`
* Replaced abstract `interface{}` in `Scan` to `indexed.RequiredOrOptional`
* Replaced abstract `interface{}` in `ScanWithDefaults` to `indexed.Required`
* Replaced `trace.Table.OnPoolRetry` callback to `trace.Table.OnPoolDo` and `trace.Table.OnPoolDoTx` callbacks
* Supports server hint `session-close` for gracefully shutdown session

## 3.7.2
* Retry remove directory in `sugar.RemoveRecursive()` for retryable error

## 3.7.1
* Fixed panic on `result.Reset(nil)`

## 3.7.0
* Replaced `Option` to `CustomOption` on `Connection` interface methods
* Implements `WithCustom[Token,Database]` options for redefine database and token
* Removed experimental `balancer.PreferEndpoints[WithFallback][RegEx]` balancers
* Supported connections `TTL` with `Option` `WithConnectionTTL`
* Remove unnecessary `WithFastDial` option (lazy connections are always fast inserts into cluster)
* Added `Scripting` service client with API methods `Execute()`, `StreamExecute()` and `Explain()`
* Added `String()` method to `table.types.Type` interface
* Added `With[Custom]UserAgent()` `Option` and `CustomOption` constructors
* Refactored `log.Logger` interface and internal implementation
* Added `retry.RetryableError()` for returns user-defined error which must be retryed 
* Renamed internal type `internal.errors.OperationCompleted` to `internal.errors.OperationStatus`
* Added `String()` method to `table.KeyRange` and `table.Value` types
* Replaced creation of goroutine on each stream call to explicit call stream.Recv() on NextResultSet()

## 3.6.2
* Refactored table retry helpers
* Added new `PreferLocations[WithFallback][RegEx]` balancers
* Added `trace.Details.String()` and `trace.Details.Strings()` helpers
* Added `trace.DetailsFromString(s)` and `trace.DetailsFromStrings(s)` helper

## 3.6.1
* Switched closing cluster after closing all sub-services
* Added windows and macOS runtimes to unit and integration tests 

## 3.6.0
* Added `config/balancer` package with popular balancers
* Added new `PreferEndpoints[WithFallback][RegEx]` balancers
* Removed `config.BalancerConfig` struct
* Refactored internal packages (tree to flat, split balancers to different packages)
* Moved a taking conn to start of `conn.Invoke` /` conn.NewStream` for applying timeouts to alive conn instead lazy conn (previous logic applied timeouts to all request including dialing on lazy conn)

## 3.5.4
* Added auto-close stream result on end of stream

## 3.5.3
* Changed `Logger` interface for support custom loggers
* Added public type `LoggerOption` for proxies to internal `logger.Option`
* Fixed deadlock on table stream requests

## 3.5.2
* Fixed data race on closing table result
* Added custom dns-resolver to grpc options for use dns-balancing with round_robin balancing policy
* Wrapped with `recover()` system panic on getting system certificates pool
* Added linters and fixed issues from them
* Changed API of `sugar` package

## 3.5.1
* Added system certificates for `darwin` system
* Fixed `table.StreamResult` finishing
* Fixes `sugar.MakePath()`
* Added helper `ydb.MergeOptions()` for merge several `ydb.Option` to single `ydb.Option`

## 3.5.0
* Added `ClosabelSession` interface which extends `Session` interface and provide `Close` method
* Added `CreateSession` method into `table.Client` interface
* Added `Context` field into `trace.Driver.Net{Dial,Read,Write,Close}StartInfo` structs
* Added `Address` field into `trace.Driver.DiscoveryStartInfo` struct
* Improved logger options (provide err and out writers, provide external logger)
* Renamed package `table.resultset` to `table.result`
* Added `trace.Driver.{OnInit,OnClose}` events
* Changed unit/integration tests running
* Fixed/added YDB error checkers
* Dropped `ydb.WithDriverConfigOptions` (duplicate of `ydb.With`)
* Fixed freeze on closing driver
* Fixed `CGO` race on `Darwin` system when driver tried to expand tilde on certificates path
* Removed `EnsurePathExists` and `CleanupDatabase` from API of `scheme.Client`
* Added helpers `MakePath` and `CleanPath` to root of package `ydb-go-sdk`
* Removed call `types.Scanner.UnmarshalYDB()` inside `scanner.setDefaults()` 
* Added `DoTx()` API method into `table.Client`
* Added `String()` method into `ConnectParams` for serialize params to connection string
* Added early exit from Rollback for committed transaction
* Moved `HasNextResultSet()` method from `Result` interface to common `result` interface. It provides access to `HasNextResultSet()` on both result interfaces (unary and stream results)
* Added public credentials constructors `credentials.NewAnonymousCredentials()` and `credentials.NewAccessTokenCredentials(token)`

## 3.4.4
* Prefer `ydb.table.types.Scanner` scanner implementation over `sql.Scanner`, when both available.

## 3.4.3
* Forced `round_robin` grpc load balancing instead default `pick_first`
* Added checker `IsTransportErrorCancelled`

## 3.4.2
* Simplified `Is{Transport,Operation}Error`
* Added `IsYdbError` helper

## 3.4.1
* Fixed retry reaction on operation error NotFound (non-retryable now)

## 3.4.0
* Fixed logic bug in `trace.Table.ExecuteDataQuery{Start,Done}Info`

## 3.3.3
* Cleared repeater context for discovery goroutine
* Fixed type of `trace.Details`

## 3.3.2
* Added `table.options.WithPartitioningSettings`

## 3.3.1
* Added `trace.DriverConnEvents` constant

## 3.3.0
* Stored node ID into `endpoint.Endpoint` struct
* Simplified <Host,Port> in `endpoint.Endpoint` to single fqdn Address
* On table session requests now preferred the endpoint by `ID` extracted from session `ID`. If 
  endpoint by `ID` not found - using the endpoint from balancer
* Upgraded internal logger for print colored messages 

## 3.2.7
* Fixed compare endpoints func

## 3.2.6
* Reverted `NodeID` as key for link between session and endpoint because yandex-cloud YDB 
  installation not supported `Endpoint.ID` entity  

## 3.2.5
* Dropped endpoint.Addr entity as unused. After change link type between session and endpoint 
  to NodeID endpoint.Addr became unnecessary for internal logic of driver
* Enabled integration test table pool health
* Fixed race on session stream requests

## 3.2.4
* Returned context error when context is done on `session.StreamExecuteScanQuery` 
  and `session.StreamReadTable`

## 3.2.3
* Fixed bug of interpret tilda in path of certificates file
* Added chapter to `README.md` about ecosystem of debug tools over `ydb-go-sdk`

## 3.2.2
* Fixed result type of `RawValue.String` (ydb string compatible)
* Fixed scans ydb types into string and slice byte receivers

## 3.2.1
* Upgraded dependencies
* Added `WithEndpoint` and `WithDatabase` Option constructors

## 3.2.0
* added package `log` with interface `log.Logger`
* implements `trace.Driver` and `trace.Table` with `log.Logger`
* added internal leveled logger which implement interface `log.Logger`
* supported environment variable `YDB_LOG_SEVERITY_LEVEL`
* changed name of the field `RetryAttempts` to` Attempts` in the structure `trace.PoolGetDoneInfo`.
  This change reduces back compatibility, but there are no external uses of v3 sdk, so this change is 
  fine. We are sorry if this change broke your code

## 3.1.0
* published scheme Client interface

## 3.0.1
* refactored integration tests
* fixed table retry trace calls

## 3.0.0
* Refactored sources for splitting public interfaces and internal
  implementation for core changes in the future without change major version
* Refactored of transport level of driver - now we use grpc code generation by stock `protoc-gen-go` instead internal protoc codegen. New API provide operate from codegen grpc-clients with driver as a single grpc client connection. But driver hide inside self a pool of grpc connections to different cluster endpoints YDB. All communications with YDB (base services includes to driver: table, discovery, coordiantion and ratelimiter) provides stock codegen grpc-clients now.
* Much changed API of driver for easy usage.
* Dropped package `ydbsql` (moved to external project)
* Extracted yandex-cloud authentication to external project
* Extracted examples to external project
* Changed of traces API for next usage in jaeger и prometheus
* Dropped old APIs marked as `deprecated`
* Added integration tests with docker ydb container
* Changed table session and endpoint link type from string address to integer NodeID

## 2.11.0
* Added possibility to override `x-ydb-database` metadata value

## 2.10.9
* Fixed context cancellation inside repeater loop

## 2.10.8
* Fixed data race on cluster get/pessimize

## 2.10.7
* Dropped internal cluster connections tracker
* Switched initial connect to all endpoints after discovery to lazy connect
* Added reconnect for broken conns

## 2.10.6
* Thrown context without deadline into discovery goroutine
* Added `Address` param to `DiscoveryStartInfo` struct
* Forced `round_bobin` grpc load balancing config instead default `pick_first`
* Fixed applying driver trace from context in `connect.New`
* Excluded using session pool usage for create/take sessions in `database/sql`
  driver implementation. Package `ydbsql` with `database/sql` driver implementation
  used direct `CreateSession` table client call in the best effort loop

## 2.10.5
* Fixed panic when ready conns is zero

## 2.10.4
* Initialized repeater permanently regardless of the value `DriverConfig.DiscoveryInterval`
  This change allow forcing re-discovery depends on cluster state

## 2.10.3
* Returned context error when context is done on `StreamExecuteScanQuery`

## 2.10.2
* Fixed `mapBadSessionError()` in `ydbsql` package

## 2.10.1
* Fixed race on `ydbsql` concurrent connect. This hotfix only for v2 version

## 2.10.0
* Added `GlobalAsyncIndex` implementation of index interface

## 2.9.6
* Replaced `<session, endpoint>` link type from raw conn to plain endpoint address
* Moved checking linked endpoint from `driver.{Call,StreamRead}` to `cluster.Get`
* Added pessimization endpoint code for `driver.StreamRead` if transport error received
* Setted transport error `Cancelled` as needs to remove session from pool
* Deprecated connection use policy (used auto policy)
* Fixed goroutines leak on StreamRead call
* Fixed force re-discover on receive error after 1 second
* Added timeout to context in `cluster.Get` if context deadline not defined

## 2.9.5
* Renamed context idempotent operation flag

## 2.9.4
* Forced cancelled transport error as retriable (only idempotent operations)
* Renamed some internal retry mode types

## 2.9.3
* Forced grpc keep-alive PermitWithoutStream parameter to true

## 2.9.2
* Added errors without panic

## 2.9.1
* Added check nil grpc.ClientConn connection
* Processed nil connection error in keeper loop

## 2.9.0
* Added RawValue and supported ydb.Scanner in Scan

## 2.8.0
* Added NextResultSet for both streaming and non-streaming operations

## 2.7.0
* Dropped busy checker logic
* Refactoring of `RetryMode`, `RetryChecker` and `Retryer`
* Added fast/slow retry logic
* Supported context param for retry operation with no idempotent errors
* Added secondary indexes info to table describing method

## 2.6.1
* fix panic on lazy put to full pool

## 2.6.0
* Exported `SessionProvider.CloseSession` func
* Implements by default async closing session and putting busy
  session into pool
* Added some session pool trace funcs for execution control of
  goroutines in tests
* Switched internal session pool boolean field closed from atomic
  usage to mutex-locked usage

## 2.5.7
* Added panic on double scan per row

## 2.5.6
* Supported nil and time conventions for scanner

## 2.5.5
* Reverted adds async sessionGet and opDo into `table.Retry`.
* Added `sessionClose()` func into `SessionProvider` interface.

## 2.5.4
* Remove ready queue from session pool

## 2.5.3
* Fix put session into pool

## 2.5.2
* Fix panic on operate with result scanner

## 2.5.1
* Fix lock on write to chan in case when context is done

## 2.5.0
* Added `ScanRaw` for scan results as struct, list, tuple, map
* Created `RawScanner` interface in order to generate method With

## 2.4.1
* Fixed deadlock in the session pool

## 2.4.0
* Added new scanner API.
* Fixed dualism of interpret data (default values were deprecated for optional values)

## 2.3.3
* Fixed `internal/stats/series.go` (index out of range)
* Optimized rotate buckets in the `Series`

## 2.3.2
* Moved `api/wrap.go` to root for next replacement api package to external genproto

## 2.3.1
* Correct session pool tests
* Fixed conditions with KeepAliveMinSize and `IdleKeepAliveThreshold`

## 2.3.0
* Added credentials connect options:
  - `connect.WithAccessTokenCredentials(accessToken)`
  - `connect.WithAnonymousCredentials()`
  - `connect.WithMetadataCredentials(ctx)`
  - `connect.WithServiceAccountKeyFileCredentiials(serviceAccountKeyFile)`
* Added auth examples:
  - `example/auth/environ`
  - `example/auth/access_token_credentials`
  - `example/auth/anonymous_credentials`
  - `example/auth/metadata_credentials`
  - `example/auth/service_account_credentials`

## 2.2.1
* Fixed returning error from `table.StreamExecuteScanQuery`

## 2.2.0
* Supported loading certs from file using `YDB_SSL_ROOT_CERTIFICATES_FILE` environment variable

## 2.1.0
* Fixed erasing session from pool if session keep-alive count great then `IdleKeepAliveThreshold`
* Add major session pool config params as `connect.WithSessionPool*()` options

## 2.0.3
* Added panic for wrong `NextSet`/`NextStreamSet` call

## 2.0.2
* Fixed infinite keep alive session on transport errors `Cancelled` and `DeadlineExceeded`

## 2.0.1
* Fixed parser of connection string
* Fixed `EnsurePathExists` and `CleanupDatabase` methods
* Fixed `basic_example_v1`
* Renamed example cli flag `-link=connectionString` to `-ydb=connectionString` for connection string to YDB
* Added `-connect-timeout` flag to example cli
* Fixed some linter issues

## 2.0.0
* Renamed package ydbx to connect. New usage semantic: `connect.New()` instead `ydbx.Connect()`
* Added `healthcheck` example
* Fixed all examples with usage connect package
* Dropped `example/internal/ydbutil` package
* Simplified API of Traces - replace all pairs start/done to single handler with closure.

## 1.5.2
* Fixed `WithYdbCA` at nil certPool case

## 1.5.1
* Fixed package name of `ydbx`

## 1.5.0
* Added `ydbx` package

## 1.4.1
* Fixed `fmt.Errorf` error wrapping and some linter issues

## 1.4.0
* Added helper for create credentials from environ
* Added anonymous credentials
* Move YDB Certificate Authority from auth/iam package to root  package. YDB CA need to dial with
  dedicated YDB and not need to dial with IAM. YDB CA automatically added to all grpc calling

## 1.3.0
* Added `Compose` method to traces

## 1.2.0
* Load YDB certificates by default with TLS connection

## 1.1.0
* Support scan-query method in `ydbsql` (database/sql API)

## 1.0.7
* Use `github.com/golang-jwt/jwt` instead of `github.com/dgrijalva/jwt-go`

## 1.0.6
* Append (if not exits) SYNC Operation mode on table calls: *Session, *DataQuery, *Transaction, KeepAlive

## 1.0.5
* Remove unused ContextDeadlineMapping driver config (always used default value)
* Simplify operation params logic
* Append (if not exits) SYNC Operation mode on ExecuteDataQuery call

## 1.0.4
* Fixed timeout and cancellation setting for YDB operations
* Introduced possibility to use `ContextDeadlineNoMapping` once again

## 1.0.3
* Negative `table.Client.MaxQueryCacheSize` will disable a client query cache now
* Refactoring of `meta.go` for simple adding in the future new headers to requests
* Added support `x-ydb-trace-id` as standard SDK header

## 1.0.2
* Implements smart lazy createSession for best control of create/delete session balance. This feature fix leakage of forgotten sessions on server-side
* Some imporvements of session pool stats

## 1.0.1
* Fix closing sessions on PutBusy()
* Force setting operation timeout from client context timeout (if this timeout less then default operation timeout)
* Added helper `ydb.ContextWithoutDeadline` for clearing existing context from any deadlines

## 1.0.0
* SDK versioning switched to `Semantic Versioning 2.0.0`

## 2021.04.1
* Added `table.TimeToLiveSettings` struct and corresponding
  `table.WithTimeToLiveSettings`, `table.WithSetTimeToLive`
  and `table.WithDropTimeToLive` options.
* Deprecated `table.TTLSettings` struct alongside with
  `table.WithTTL`, `table.WithSetTTL` and `table.WithDropTTL` functions.

## 2021.03.2
* Add Truncated flag support.

## 2021.03.1
* Fixed a race between `SessionPool.Put` and `SessionPool.Get`, where the latter
  would end up waiting forever for a session that is already in the pool.

## 2021.02.1
* Changed semantics of `table.Result.O...` methods (e.g., `OUTF8`):
  it will not fail if current item is non-optional primitive.

## 2020.12.1
* added CommitTx method, which returns QueryStats

## 2020.11.4
* re-implementation of ydb.Value comparison
* fix basic examples

## 2020.11.3
* increase default and minimum `Dialer.KeepAlive` setting

## 2020.11.2
* added `ydbsql/connector` options to configure default list of `ExecDataQueryOption`

## 2020.11.1
* tune `grpc.Conn` behaviour

## 2020.10.4
* function to compare two ydb.Value

## 2020.10.3
* support scan query execution

## 2020.10.2
* add table Ttl options

## 2020.10.1
* added `KeyBloomFilter` support for `CreateTable`, `AlterTable` and `DescribeTalbe`
* added `PartitioningSettings` support for `CreateTable`, `AlterTable` and `DescribeTalbe`. Move to `PartitioningSettings` object

## 2020.09.3
* add `FastDial` option to `DriverConfig`.
  This will allow `Dialer` to return `Driver` as soon as the 1st connection is ready.

## 2020.09.2
* parallelize endpoint operations

## 2020.09.1
* added `ProcessCPUTime` method to `QueryStats`
* added `ReadReplicasSettings` support for `CreateTable`, `AlterTable` and `DescribeTalbe`
* added `StorageSettings` support for `CreateTable`, `AlterTable` and `DescribeTalbe`

## 2020.08.2
* added `PartitioningSettings` support for `CreateTable` and `AlterTable`

## 2020.08.1
* added `CPUTime` and `AffectedShards` fields to `QueryPhase` struct
* added `CompilationStats` statistics

## 2020.07.7
* support manage table attributes

## 2020.07.6
* support Column Families

## 2020.07.5
* support new types: DyNumber, JsonDocument

## 2020.07.4
* added coordination service
* added rate_limiter service

## 2020.07.3
* made `api` wrapper for `internal` api subset

## 2020.07.2
* return TableStats and PartitionStats on DescribeTable request with options
* added `ydbsql/connector` option to configure `DefaultTxControl`

## 2020.07.1
* support go modules tooling for ydbgen

## 2020.06.2
* refactored `InstanceServiceAccount`: refresh token in background.
  Also, will never produce error on creation
* added getting `ydb.Credentials` examples

## 2020.06.1

* exported internal `api.Wrap`/`api.Unwrap` methods and linked structures

## 2020.04.5

* return on discovery only endpoints that match SSL status of driver

## 2020.04.4

* added GCP metadata auth style with `InstanceServiceAccount` in `auth.iam`

## 2020.04.3

* fix race in `auth.metadata`
* fix races in test hooks

## 2020.04.2

* set limits to grpc `MaxCallRecvMsgSize` and `MaxCallSendMsgSize` to 64MB
* remove deprecated IAM (jwt) `Client` structure
* fix panic on nil dereference while accessing optional fields of `IssueMessage` message

## 2020.04.1

* added options to `DescribeTable` request
* added `ydbsql/connector` options to configure `pool`s  `KeepAliveBatchSize`, `KeepAliveTimeout`, `CreateSessionTimeout`, `DeleteTimeout`

## 2020.03.2

* set session keepAlive period to 5 min - same as in other SDKs
* fix panic on access to index after pool close

## 2020.03.1

* added session pre-creation limit check in pool
* added discovery trigger on more then half unhealthy transport connects
* await transport connect only if no healthy connections left

## 2020.02

* support cloud IAM (jwt) authorization from service account file
* minimum version of Go become 1.13. Started support of new `errors` features<|MERGE_RESOLUTION|>--- conflicted
+++ resolved
@@ -1,8 +1,5 @@
-<<<<<<< HEAD
 * Remove accounting load factor (unused field) in balancers
-=======
 * Used anonymous credentials by default
->>>>>>> f960ced2
 * Enabled by default internal dns resolver
 * Removed from defaults `grpc.WithBlock()` option
 * Added `ydb.Open` method with required param connection string
