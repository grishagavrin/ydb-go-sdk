--- conflicted
+++ resolved
@@ -1,9 +1,6 @@
-<<<<<<< HEAD
 * Added `credentials.NewStaticCredentials()` static credentials constructor
 * Changed `internal/credentials.NewStaticCredentials()` signature and behaviour for create grpc connection on each call to auth service 
-=======
 * Downgrade `google.golang.org/grpc` to `v1.49.0`
->>>>>>> 56b89f71
 
 ## v3.42.2
 * Added `trace.Details.Details()` method for use external detailer
