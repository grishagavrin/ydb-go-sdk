* Supported binding parameters for `database/sql` driver
* Added packaged `bind` with bindings options `WithTablePathPrefix(tablePathPrefix)` and `Params()`
* Added `ydb.WithBindings` connector option
* Fixed bug with ignoring default scan and data query options
* Fixed topic retry policy callback call: not call it with nil error 
* Deprecated `trace.Driver.OnConnTake` event callback
* Added `trace.Driver.OnConnDial` event callback
* Fixed bug with no checking operation error on `discovery.Client` calls
* Allowed zero create session timeout in `ydb.WithSessionPoolCreateSessionTimeout(timeout)` (less than or equal to zero - no used timeout on create session request)
<<<<<<< HEAD
* Renamed private `ydb.connection` type to public `ydb.Driver` type
* Marked as deprecated `ydb.Connection` interface
* Changed result type of `ydb.Open` from `ydb.Connection` interface to `*ydb.Driver`
=======
* Added examples with own `go.mod`
>>>>>>> 62ca02dc

## v3.42.10
* Added exit from retryer if got grpc-error `Unauthenticated` on `discovery/ListEndpoints` call  

## v3.42.9
* Added `internal/xerrors.Errorf` error for wrap multiple errors and check them with `errors.Is` of `errors.As`
* Fixed corner cases of `internal/wait.Wait`
* Added check of port in connection string and error throw
* Fixed bug with initialization of connection pool before apply static credentials
* Refactored of applying grpc dial options with defaults
* Added `trace.Driver.{OnBalancerDialEntrypoint,OnBalancerClusterDiscoveryAttempt}` trace events
* Fixed compilation of package `internal/xresolver` with `google.golang.org/grpc@v1.53`
* Fixed returning `io.EOF` on `rows.Next` and `rows.NextResultSet`
* Added wrapping of errors from unary and stream results
* Added error throw on `database/sql.Conn.BeginTx()`, `*sql.Tx.ExecContext` and `*sql.Tx.QueryContext` if query mode is not `ydb.DataQueryMode`
* Added test for `database/sql` scan-query

## v3.42.8
* Fixed `internal/scheme/helpers/IsDirectoryExists(..)` recursive bug

## v3.42.7
* Fixed `sugar.IsTableExists` with recursive check directory exists
* Added `sugar.IsDirectoryExists`
* Changed type of `table/options.IndexType` for type checks
* Added constants `table/options.IndexTypeGlobal` and `table/options.IndexTypeGlobalAsync`
* Added `table/options.IndexDescription.Type` field with `table/options.IndexType` type

## v3.42.6
* Implemented `driver.RowsColumnTypeDatabaseTypeName` interface in `internal/xsql.rows` struct
* Extended `internal/xsql.conn` struct with methods for getting `YDB` metadata
* Added `scheme.Client` to `internal/xsql.connection` interface
* Added `helpers` package with method for checking existence of table, refactored `sugar.IsTableExists()`
* Added checks for nil option to all opts range loops
* Moved content of package `internal/ctxlabels` into `internal/xcontext`
* Implemented `GRPCStatus` method in `internal/xerrors/transportError`
* Added different implementations of stacktrace error for grpc errors and other
* Dropped `internal/xnet` package as useless
* Fixed default grpc dial options
* Replaced single connection for discovery repeater into connection which creates each time for discovery request
* Fixed retry of cluster discovery on initialization
* Fixed dial timeout processing

## v3.42.5
* Fixed closing of `database/sql` connection (aka `YDB` session)
* Made `session.Close()` as `nop` for idled session
* Implemented goroutine for closing idle connection in `database/sql` driver
* Separated errors of commit from other reader and to expired session
* Fixed wrapping error in `internal/balancer/Balancer.wrapCall()`

## v3.42.4
* Added `ydb.WithDisableServerBalancer()` database/sql connector option

## v3.42.3
* Added `credentials.NewStaticCredentials()` static credentials constructor
* Changed `internal/credentials.NewStaticCredentials()` signature and behaviour for create grpc connection on each call to auth service
* Downgrade `google.golang.org/grpc` to `v1.49.0`

## v3.42.2
* Added `trace.Details.Details()` method for use external detailer

## v3.42.1
* Fixed lazy transaction example for `godoc`

## v3.42.0
* Added retry policy options for topics: `topic/topicoptions.WithReaderCheckRetryErrorFunction`, `topic/topicoptions.WithReaderStartTimeout`, `topic/topicoptions.WithWriterCheckRetryErrorFunction`, `topic/topicoptions.WithWriterStartTimeout`
* Refactored `internal/conn` middlewares
* Added `trace.tableSessionInfo.LastUsage()` method for get last usage timestamp
* Reverted `tx.WithCommit()` changes for fix unstable behaviour of lazy transactions
* Added `options.WithCommit()` option for execute query with auto-commit flag
* Removed `trace.TableTransactionExecuteStartInfo.KeepInCache` field as redundant

## v3.41.0
* Added option for set interval of auth token update in topic streams
* Supported internal allocator in `{session,statement}.Execute` for decrease memory usage
* Fixed typo in `topic/README.md`
* Upgraded `ydb-go-genproto` dependency
* Fixed duplicating of traces in `table.Client.Do()` call
* Supported `table.Transaction.WithCommit()` method for execute query and auto-commit after
* Added `DataColumns` to `table.options.IndexDescription`
* Added `scheme.EntryColumnStore` and `scheme.EntryColumnColumn` entry types
* Added `table.options.WithPartitioningBy(columns)` option

## v3.40.1
* Added constructor of `options.TimeToLiveSettings` and fluent modifiers

## v3.40.0
* Added `options.WithAddAttribute` and `options.WithDropAttribute` options for `session.AlterTable` request
* Added `options.WithAddIndex` and `options.WithDropIndex` options for `session.AlterTable` request
* Added return error while create topic writer with not equal producer id and message group id.
* Added package `meta` with methods about `YDB` metadata
* Added `meta.WithTrailerCallback(ctx, callback)` context modifier for attaching callback function which will be called on incoming metadata
* Added `meta.ConsumedUnits(metadata.MD)` method for getting consumed units from metadata
* Added `NestedCall` field to retry trace start infos for alarm on nested calls
* Added `topicoptions.WithWriterTrace` option for attach tracer into separated writer
* Added `sugar.IsTableExists()` helper for check existence of table

## v3.39.0
* Removed message level partitioning from experimental topic API. It is unavailable on server side yet.
* Supported `NullValue` type as received type from `YDB`
* Supported `types.SetValue` type
* Added `types.CastTo(types.Value, destination)` public method for cast `types.Value` to golang native type value destination
* Added `types.TupleItem(types.Value)`, `types.StructFields(types.Value)` and `types.DictValues(types.Value)` funcs (extractors of internal fields of tuple, struct and dict values)
* Added `types.Value.Yql()` func for getting values string representation as `YQL` literal
* Added `types.Type.Yql()` func for getting `YQL` representation of type
* Marked `table/types.WriteTypeStringTo` as deprecated
* Added `table/options.WithDataColumns` for supporting covering indexes
* Supported `balancer` query string parameter in `DSN`
* Fixed bug with scanning `YSON` value from result set
* Added certificate caching in `WithCertificatesFromFile` and `WithCertificatesFromPem`

## v3.38.5
* Fixed bug from scan unexpected column name

## v3.38.4
* Changed type of `table/options.{Create,Alter,Drop}TableOption` from func to interface
* Added implementations of `table/options.{Create,Alter,Drop}Option`
* Changed type of `topic/topicoptions.{Create,Alter,Drop}Option` from func to interface
* Added implementations of `topic/topicoptions.{Create,Alter}Option`
* Fix internal race-condition bugs in internal background worker

## v3.38.3
* Added retries to initial discovering

## v3.38.2
* Added missing `RetentionPeriod` parameter for topic description
* Fixed reconnect problem for topic client
* Added queue limit for sent messages and split large grpc messages while send to topic service
* Improved control plane for topic services: allow list topic in schema, read cdc feeds in table, retry on contol plane operations in topic client, full info in topic describe result
* Allowed writing zero messages to topic writer

## v3.38.1
* Fixed deadlock with implicit usage of `internal.table.Client.internalPoolAsyncCloseSession`

## v3.38.0
* Fixed commit errors for experimental topic reader
* Updated `ydb-go-genproto` dependency
* Added `table.WithSnapshotReadOnly()` `TxOption` for supporting `SnapshotReadOnly` transaction control
* Fixed bug in `db.Scripting()` queries (not checked operation results)
* Added `sugar.ToYdbParam(sql.NamedArg)` helper for converting `sql.NamedArg` to `table.ParameterOption`
* Changed type `table.ParameterOption` for getting name and value from `table.ParameterOption` instance
* Added topic writer experimental api with internal logger

## v3.37.8
* Refactored the internal closing behaviour of table client
* Implemented the `sql.driver.Validator` interface
* Fixed update token for topic reader
* Marked sessions which creates from `database/sql` driver as supported server-side session balancing

## v3.37.7
* Changed type of truncated result error from `StreamExecuteScanQuery` to retryable error
* Added closing sessions if node removed from discovery results
* Moved session status type from `table/options` package to `table`
* Changed session status source type from `uint32` to `string` alias

## v3.37.6
* Added to balancer notifying mechanism for listening in table client event about removing some nodes and closing sessions on them
* Removed from public client interfaces `closer.Closer` (for exclude undefined behaviour on client-side)

## v3.37.5
* Refactoring of `xsql` errors checking

## v3.37.4
* Revert the marking of context errors as required to delete session

## v3.37.3
* Fixed alter topic request - stop send empty setSupportedCodecs if customer not set them
* Marked the context errors as required to delete session
* Added log topic api reader for internal logger

## v3.37.2
* Fixed nil pointer exception in topic reader if reconnect failed

## v3.37.1
* Refactored the `xsql.badconn.Error`

## v3.37.0
* Supported read-only `sql.LevelSnapshot` isolation with fake transaction and `OnlineReadOnly` transaction control (transient, while YDB clusters are not updated with true snapshot isolation mode)
* Supported the `*sql.Conn` as input type `ydb.Unwrap` helper for go's 1.18

## v3.36.2
* Changed output of `sugar.GenerateDeclareSection` (added error as second result)
* Specified `sugar.GenerateDeclareSection` for `go1.18` (supports input types `*table.QueryParameters` `[]table.ParameterOption` or `[]sql.NamedArg`)
* Supports different go's primitive value types as arg of `sql.Named("name", value)`
* Added `database/sql` example and docs

## v3.36.1
* Fixed `xsql.Rows` error checking

## v3.36.0
* Changed behavior on `result.Err()` on truncated result (returns non-retryable error now, exclude `StreamExecuteScanQuery`)
* Added `ydb.WithIgnoreTruncated` option for disabling errors on truncated flag
* Added simple transaction control constructors `table.OnlineReadOnlyTxControl()` and `table.StaleReadOnlyTxControl()`
* Added transaction control specifier with context `ydb.WithTxControl`
* Added value constructors `types.BytesValue`, `types.BytesValueFromString`, `types.TextValue`
* Removed auto-prepending declare section on `xsql` queries
* Supports `time.Time` as type destination in `xsql` queries
* Defined default dial timeout (5 seconds)

## v3.35.1
* Removed the deprecation warning for `ydb.WithSessionPoolIdleThreshold` option

## v3.35.0
* Replaced internal table client background worker to plain wait group for control spawned goroutines
* Replaced internal table client background session keeper to internal background session garbage collector for idle sessions
* Extended the `DescribeTopicResult` struct

## v3.34.2
* Added some description to error message from table pool get
* Moved implementation `sugar.GenerateDeclareSection` to `internal/table`
* Added transaction trace callbacks and internal logging with them
* Stored context from `BeginTx` to `internal/xsql` transaction
* Added automatically generated declare section to query text in `database/sql` usage
* Removed supports `sql.LevelSerializable`
* Added `retry.Do` helper for retry custom lambda with `database/sql` without transactions
* Removed `retry.WithTxOptions` option (only default isolation supports)

## v3.34.1
* Changed `database/sql` driver `prepare` behaviour to `nop` with proxing call to conn exec/query with keep-in-cache flag
* Added metadata to `trace.Driver.OnInvoke` and `trace.Driver.OnNewStream` done events

## v3.34.0
* Improved the `xsql` errors mapping to `driver.ErrBadConn`
* Extended `retry.DoTx` test for to achieve equivalence with `retry.Retry` behaviour
* Added `database/sql` events for tracing `database/sql` driver events
* Added internal logging for `database/sql` events
* Supports `YDB_LOG_DETAILS` environment variable for specify scope of log messages
* Removed support of `YDB_LOG_NO_COLOR` environment variable
* Changed default behaviour of internal logger to without coloring
* Fixed coloring (to true) with environment variable `YDB_LOG_SEVERITY_LEVEL`
* Added `ydb.WithStaticCredentials(user, password)` option for make static credentials
* Supports static credentials as part of connection string (dsn - data source name)
* Changed minimal supported version of go from 1.14 to 1.16 (required for jwt library)


## v3.33.0
* Added `retry.DoTx` helper for retrying `database/sql` transactions
* Implemented `database/sql` driver over `ydb-go-sdk`
* Marked as deprecated `trace.Table.OnPoolSessionNew` and `trace.Table.OnPoolSessionClose` events
* Added `trace.Table.OnPoolSessionAdd` and `trace.Table.OnPoolSessionRemove` events
* Refactored session lifecycle in session pool for fix flaked `TestTable`
* Fixed deadlock in topicreader batcher, while add and read raw server messages
* Fixed bug in `db.Topic()` with send response to stop partition message

## v3.32.1
* Fixed flaky TestTable
* Renamed topic events in `trace.Details` enum

## v3.32.0
* Refactored `trace.Topic` (experimental) handlers
* Fixed signature and names of helpers in `topic/topicsugar` package
* Allowed parallel reading and committing topic messages

## v3.31.0
* Extended the `ydb.Connection` interface with experimental `db.Topic()` client (control plane and reader API)
* Removed `ydb.RegisterParser()` function (was needed for `database/sql` driver outside `ydb-go-sdk` repository, necessity of `ydb.RegisterParser()` disappeared with implementation `database/sql` driver in same repository)
* Refactored `db.Table().CreateSession(ctx)` (maked retryable with internal create session timeout)
* Refactored `internal/table/client.createSession(ctx)` (got rid of unnecessary goroutine)
* Supported many user-agent records

## v3.30.0
* Added `ydb.RegisterParser(name string, parser func(value string) []ydb.Option)` function for register parser of specified param name (supporting additional params in connection string)
* Fixed writing `KeepInCacheFlag` in table traces

## v3.29.5
* Fixed regression of `table/types.WriteTypeStringTo`

## v3.29.4
* Added touching of last updated timestamp in existing conns on stage of applying new endpoint list

## v3.29.3
* Reverted `xerrors.IsTransportError(err)` behaviour for raw grpc errors to false

## v3.29.2
* Enabled server-side session balancing for sessions created from internal session pool
* Removed unused public `meta.Meta` methods
* Renamed `meta.Meta.Meta(ctx)` public method to `meta.Meta.Context(ctx)`
* Reverted default balancer to `balancers.RandomChoice()`

## v3.29.1
* Changed default balancer to `balancers.PreferLocalDC(balancers.RandomChoice())`

## v3.29.0
* Refactored `internal/value` package for decrease CPU and memory workload with GC
* Added `table/types.Equal(lhs, rhs)` helper for check equal for two types

## v3.28.3
* Fixed false-positive node pessimization on receiving from stream io.EOF

## v3.28.2
* Upgraded dependencies (grpc, protobuf, testify)

## v3.28.1
* Marked dial errors as retryable
* Supported node pessimization on dialing errors
* Marked error from `Invoke` and `NewStream` as retryable if request not sended to server

## v3.28.0
* Added `sugar.GenerateDeclareSection()` helper for make declare section in `YQL`
* Added check when parameter name not started from `$` and automatically prepends it to name
* Refactored connection closing

## v3.27.0
* Added internal experimental packages `internal/value/exp` and `internal/value/exp/allocator` with alternative value implementations with zero-allocation model
* Supported parsing of database name from connection string URI path
* Added `options.WithExecuteScanQueryStats` option
* Added to query stats plan and AST
* Changed behaviour of `result.Stats()` (if query result have no stats - returns `nil`)
* Added context cancel with specific error
* Added mutex wrapper for mutex, rwmutex for guarantee unlock and better show critical section

## v3.26.10
* Fixed syntax mistake in `trace.TablePooStateChangeInfo` to `trace.TablePoolStateChangeInfo`

## v3.26.9
* Fixed bug with convert ydb value to `time.Duration` in `result.Scan[WithDefaults,Named]()`
* Fixed bug with make ydb value from `time.Duration` in `types.IntervalValueFromDuration(d)`
* Marked `table/types.{IntervalValue,NullableIntervalValue}` as deprecated

## v3.26.8
* Removed the processing of trailer metadata on stream calls

## v3.26.7
* Updated the `ydb-go-genproto` dependency

## v3.26.6
* Defined the `SerializableReadWrite` isolation level by default in `db.Table.DoTx(ctx, func(ctx, tx))`
* Updated the `ydb-go-genproto` dependency

## v3.26.5
* Disabled the `KeepInCache` policy for queries without params

## v3.26.4
* Updated the indirect dependency to `gopkg.in/yaml.v3`

## v3.26.3
* Removed `Deprecated` mark from `table/session.Prepare` method
* Added comments for `table/session.Execute` method

## v3.26.2
* Refactored of making permissions from scheme entry

## v3.26.1
* Removed deprecated traces

## v3.26.0
* Fixed data race on session stream queries
* Renamed `internal/router` package to `internal/balancer` for unambiguous understanding of package mission
* Implemented detection of local data-center with measuring tcp dial RTT
* Added `trace.Driver.OnBalancer{Init,Close,ChooseEndpoint,Update}` events
* Marked the driver cluster events as deprecated
* Simplified the balancing logic

## v3.25.3
* Changed primary license to `Apache2.0` for auto-detect license
* Refactored `types.Struct` value creation

## v3.25.2
* Fixed repeater initial force timeout from 500 to 0.5 second

## v3.25.1
* Fixed bug with unexpected failing of call `Invoke` and `NewStream` on closed cluster
* Fixed bug with releasing `internal/conn/conn.Pool` in cluster
* Replaced interface `internal/conn/conn.Pool` to struct `internal/conn/conn.Pool`

## v3.25.0
* Added `ydb.GRPCConn(ydb.Connection)` helper for connect to driver-unsupported YDB services
* Marked as deprecated `session.Prepare` callback
* Marked as deprecated `options.WithQueryCachePolicyKeepInCache` and `options.WithQueryCachePolicy` options
* Added `options.WithKeepInCache` option
* Enabled by default keep-in-cache policy for data queries
* Removed from `ydb.Connection` embedding of `grpc.ClientConnInterface`
* Fixed stopping of repeater
* Added log backoff between force repeater wake up's (from 500ms to 32s)
* Renamed `trace.DriverRepeaterTick{Start,Done}Info` to `trace.DriverRepeaterWakeUp{Start,Done}Info`
* Fixed unexpected `NullFlag` while parse nil `JSONDocument` value
* Removed `internal/conn/conn.streamUsages` and `internal/conn/conn.usages` (`internal/conn.conn` always touching last usage timestamp on API calls)
* Removed auto-reconnecting for broken conns
* Renamed `internal/database` package to `internal/router` for unambiguous understanding of package mission
* Refactored applying actual endpoints list after re-discovery (replaced diff-merge logic to swap cluster struct, cluster and balancers are immutable now)
* Added `trace.Driver.OnUnpessimizeNode` trace event

## v3.24.2
* Changed default balancer to `RandomChoice()` because `PreferLocalDC()` balancer works incorrectly with DNS-balanced call `Discovery/ListEndpoints`

## v3.24.1
* Refactored initialization of coordination, ratelimiter, scheme, scripting and table clients from `internal/lazy` package to each client initialization with `sync.Once`
* Removed `internal/lazy` package
* Added retry option `retry.WithStackTrace` for wrapping errors with stacktrace

## v3.24.0
* Fixed re-opening case after close lazy-initialized clients
* Removed dependency of call context for initializing lazy table client
* Added `config.AutoRetry()` flag with `true` value by default. `config.AutoRetry()` affects how to errors handle in sub-clients calls.
* Added `config.WithNoAutoRetry` for disabling auto-retry on errors in sub-clients calls
* Refactored `internal/lazy` package (supported check `config.AutoRetry()`, removed all error wrappings with stacktrace)

## v3.23.0
* Added `WithTLSConfig` option for redefine TLS config
* Added `sugar.LoadCertificatesFromFile` and `sugar.LoadCertificatesFromPem` helpers

## v3.22.0
* Supported `json.Unmarshaler` type for scanning row to values
* Reimplemented `sugar.DSN` with `net/url`

## v3.21.0
* Fixed gtrace tool generation code style bug with leading spaces
* Removed accounting load factor (unused field) in balancers
* Enabled by default anonymous credentials
* Enabled by default internal dns resolver
* Removed from defaults `grpc.WithBlock()` option
* Added `ydb.Open` method with required param connection string
* Marked `ydb.New` method as deprecated
* Removed package `dsn`
* Added `sugar.DSN` helper for make dsn (connection string)
* Refactored package `retry` (moved `retryBackoff` and `retryMode` implementations to `internal`)
* Refactored `config.Config` (remove interface `Config`, renamed private struct `config` to `Config`)
* Moved `discovery/config` to `internal/discovery/config`
* Moved `coordination/config` to `internal/coordination/config`
* Moved `scheme/config` to `internal/scheme/config`
* Moved `scripting/config` to `internal/scripting/config`
* Moved `table/config` to `internal/table/config`
* Moved `ratelimiter/config` to `internal/ratelimiter/config`

## v3.20.2
* Fixed race condition on lazy clients first call

## v3.20.1
* Fixed gofumpt linter issue on `credentials/credentials.go`

## v3.20.0
* Added `table.DefaultTxControl()` transaction control creator with serializable read-write isolation mode and auto-commit
* Fixed passing nil query parameters
* Fixed locking of cluster during call `cluster.Get`

## v3.19.1
* Simplified README.md for godoc documentation in pkg.go.dev

## v3.19.0
* Added public package `dsn` for making piped data source name (connection string)
* Marked `ydb.WithEndpoint`, `ydb.WithDatabase`, `ydb.WithSecure`, `ydb.WithInsecure` options as deprecated
* Moved `ydb.RegisterParser` to package `dsn`
* Added version into all error and warn log messages

## v3.18.5
* Fixed duplicating `WithPanicCallback` proxying to table config options
* Fixed comments for `xerrros.Is` and `xerrros.As`

## v3.18.4
* Renamed internal packages `errors`, `net` and `resolver` to `xerrors`, `xnet` and `xresolver` for excluding ambiguous interpretation
* Renamed internal error wrapper `xerrors.New` to `xerrors.Wrap`

## v3.18.3
* Added `WithPanicCallback` option to all service configs (discovery, coordination, ratelimiter, scheme, scripting, table) and auto-applying from `ydb.WithPanicCallback`
* Added panic recovering (if defined `ydb.WithPanicCallback` option) which thrown from retry operation

## v3.18.2
* Refactored balancers (makes concurrent-safe)
* Excluded separate balancers lock from cluster
* Refactored `cluster.Cluster` interface (`Insert` and `Remove` returning nothing now)
* Replaced unsafe `cluster.close` boolean flag to `cluster.done` chan for listening close event
* Added internal checker `cluster.isClosed()` for check cluster state
* Extracted getting available conn from balancer to internal helper `cluster.get` (called inside `cluster.Get` as last effort)
* Added checking `conn.Conn` availability with `conn.Ping()` in prefer nodeID case

## v3.18.1
* Added `conn.Ping(ctx)` method for check availability of `conn.Conn`
* Refactored `cluster.Cluster.Get(ctx)` to return only available connection (instead of returning any connection from balancer)
* Added address to error description thrown from `conn.take()`
* Renamed package `internal/db` to `internal/database` to exclude collisions with variable name `db`

## v3.18.0
* Added `go1.18` to test matrix
* Added `ydb.WithOperationTimeout` and `ydb.WithOperationCancelAfter` context modifiers

## v3.17.0
* Removed redundant `trace.With{Table,Driver,Retry}` and `trace.Context{Table,Driver,Retry}` funcs
* Moved `gtrace` tool from `./cmd/gtrace` to `./internal/cmd/gtrace`
* Refactored `gtrace` tool for generate `Compose` options
* Added panic recover on trace calls in `Compose` call step
* Added `trace.With{Discovery,Driver,Coordination,Ratelimiter,Table,Scheme,Scripting}PanicCallback` options
* Added `ydb.WithPanicCallback` option

## v3.16.12
* Fixed bug with check acquire error over `ydb.IsRatelimiterAcquireError`
* Added full changelog link to github release description

## v3.16.11
* Added stacktrace to errors with issues

## v3.16.10
* Refactored `cluster.Cluster` and `balancer.Balancer` interfaces (removed `Update` method)
* Replaced `cluster.Update` with `cluster.Remove` and `cluster.Insert` calls
* Removed `trace.Driver.OnClusterUpdate` event
* Fixed bug with unexpected changing of local datacenter flag in endpoint
* Refactored errors wrapping (stackedError are not ydb error now, checking `errors.IsYdb(err)` with `errors.As` now)
* Wrapped retry operation errors with `errors.WithStackTrace(err)`
* Changed `trace.RetryLoopStartInfo.Context` type from `context.Context` to `*context.Context`

## v3.16.9
* Refactored internal operation and transport errors

## v3.16.8
* Added `config.ExcludeGRPCCodesForPessimization()` opttion for exclude some grpc codes from pessimization rules
* Refactored pessimization node conditions
* Added closing of ticker in `conn.Conn.connParker`
* Removed `config.WithSharedPool` and usages it
* Removed `conn.Creator` interface and usage it
* Removed unnecessary options append in `ydb.With`

## v3.16.7
* Added closing `conn.Conn` if discovery client build failure
* Added wrapping errors with stacktrace
* Added discharging banned state of `conn.Conn` on `cluster.Update` step

## v3.16.6
* Rollback moving `meta.Meta` call to conn exclusively from `internal/db` and `internal/discovery`
* Added `WithMeta()` discovery config option

## v3.16.5
* Added `config.SharedPool()` setting and `config.WithSharedPool()` option
* Added management of shared pool flag on change dial timeout and credentials
* Removed explicit checks of conditions for use (or not) shared pool in `ydb.With()`
* Renamed `internal/db` interfaces
* Changed signature of `conn.Conn.Release` (added error as result)

## v3.16.4
* Removed `WithMeta()` discovery config option
* Moved `meta.Meta` call to conn exclusively

## v3.16.3
* Replaced panic on cluster close to error issues

## v3.16.2
* Fixed bug in `types.Nullable()`
* Refactored package `meta`
* Removed explicit call meta in `db.New()`

## v3.16.1
* Added `WithMeta()` discovery config option
* Fixed bug with credentials on discovery

## v3.16.0
* Refactored internal dns-resolver
* Added option `config.WithInternalDNSResolver` for use internal dns-resolver and use resolved IP-address for dialing instead FQDN-address

## v3.15.1
* Removed all conditions for trace retry errors
* Fixed background color of warn messages
* Added to log messages additional information about error, such as retryable (or not), delete session (or not), etc.

## v3.15.0
* Added github action for publish release tags
* Refactored version constant (split to major, minor and patch constants)
* Added `table.types.Nullable{*}Value` helpers and `table.types.Nullable()` common helper
* Fixed race on check trailer on closing table grpc-stream
* Refactored traces (start and done struct names have prefix about trace)
* Replaced `errors.Error`, `errors.Errorf` and `errors.ErrorfSkip` to single `errors.WithStackTrace`
* Refactored table client options
* Declared and implemented interface `errors.isYdbError` for checking ybd/non-ydb errors
* Fixed double tracing table do events
* Added `retry.WithFastBackoff` and `retry.WithFastBackoff` options
* Refactored `table.CreateSession` as retry operation with options
* Moved log level from root of repository to package `log`
* Added details and address to transport error
* Fixed `recursive` param in `ratelimiter.ListResource`
* Added counting stream usages for exclude park connection if it in use
* Added `trace.Driver` events about change stream usage and `conn.Release()` call

## 3.14.4
* Implemented auto-removing `conn.Conn` from `conn.Pool` with counting usages of `conn.Conn`
* Refactored naming of source files which declares service client interfaces

## 3.14.3
* Fixed bug with update balancer element with nil handle

## 3.14.2
* Refactored internal error wrapping (with file and line identification) - replaced `fmt.Printf("%w", err)` error wrapping to internal `stackError`

## 3.14.1
* Added `balacers.CreateFromConfig` balancer creator
* Added `Create` method to interface `balancer.Balancer`

## 3.14.0
* Added `balacers.FromConfig` balancer creator

## 3.13.3
* Fixed linter issues

## 3.13.2
* Fixed race with read/write pool conns on closing conn

## 3.13.1
* Improved error messages
* Defended `cluster.balancer` with `sync.RWMutex` on `cluster.Insert`, `cluster.Update`, `cluster.Remove` and `cluster.Get`
* Excluded `Close` and `Park` methods from `conn.Conn` interface
* Fixed bug with `Multi` balancer `Create()`
* Improved `errors.IsTransportError` (check a few transport error codes instead check single transport error code)
* Improved `errors.Is` (check a few errors instead check single error)
* Refactored YDB errors checking API on client-side
* Implemented of scripting traces

## 3.13.0
* Refactored `Connection` interface
* Removed `CustomOption` and taking client with custom options
* Removed `proxy` package
* Improved `db.With()` helper for child connections creation
* Set shared `conn.Pool` for all children `ydb.Connection`
* Fixed bug with `RoundRobin` and `RandomChoice` balancers `Create()`

## 3.12.1
* Added `trace.Driver.OnConnPark` event
* Added `trace.Driver.OnConnClose` event
* Fixed bug with closing nil session in table retryer
* Restored repeater `Force` call on pessimize event
* Changed mutex type in `conn.Conn` from `sync.Mutex` to `sync.RWMutex` for exclude deadlocks
* Reverted applying empty `discovery` results to `cluster`

## 3.12.0
* Added `balancers.Prefer` and `balancers.PreferWithFallback` constructors

## 3.11.13
* Added `trace.Driver.OnRepeaterWakeUp` event
* Refactored package `repeater`

## 3.11.12
* Added `trace.ClusterInsertDoneInfo.Inserted` boolean flag for notify about success of insert endpoint into balancer
* Added `trace.ClusterRemoveDoneInfo.Removed` boolean flag for notify about success of remove endpoint from balancer

## 3.11.11
* Reverted usage of `math/rand` (instead `crypto/rand`)

## 3.11.10
* Imported tool gtrace to `./cmd/gtrace`
* Changed minimal version of go from 1.13 to 1.14

## 3.11.9
* Fixed composing of service traces
* Fixed end-call of `trace.Driver.OnConnStateChange`

## 3.11.8
* Added `trace.EndpointInfo.LastUpdated()` timestamp
* Refactored `endpoint.Endpoint` (split to struct `endopint` and interface `Endpoint`)
* Returned safe-thread copy of `endpoint.Endpoint` to trace callbacks
* Added `endpoint.Endpoint.Touch()` func for refresh endpoint info
* Added `conn.conn.onClose` slice for call optional funcs on close step
* Added removing `conn.Conn` from `conn.Pool` on `conn.Conn.Close()` call
* Checked cluster close/empty on keeper goroutine
* Fixed `internal.errors.New` wrapping depth
* Added context flag for no wrapping operation results as error
* Refactored `trace.Driver` conn events

## 3.11.7
* Removed internal alias-type `errors.IssuesIterator`

## 3.11.6
* Changed `trace.GetCredentialsDoneInfo` token representation from bool to string
* Added `log.Secret` helper for mask token

## 3.11.5
* Replaced meta in `proxyConnection.Invoke` and `proxyConnection.NewStream`

## 3.11.4
* Refactored `internal/cluster.Cluster` (add option for notify about external lock, lock cluster for update cluster endpoints)
* Reverted `grpc.ClientConnInterface` API to `ydb.Connection`

## 3.11.3
* Replaced in `table/types/compare_test.go` checking error by error message to checking with `errors.Is()`

## 3.11.2
* Wrapped internal errors in retry operations

## 3.11.1
* Excluded error wrapping from retry operations

## 3.11.0
* Added `ydb.WithTLSSInsecureSkipVerify()` option
* Added `trace.Table.OnPoolStateChange` event
* Wrapped internal errors with print <func, file, line>
* Removed `trace.Table.OnPoolTake` event (unused)
* Refactored `trace.Details` matching by string pattern
* Added resolver trace callback
* Refactored initialization step of grpc dial options
* Added internal package `net` with `net.Conn` proxy object
* Fixed closing proxy clients
* Added `ydb.Connection.With(opts ...ydb.CustomOption)` for taking proxy `ydb.Connection` with some redefined options
* Added `ydb.MetaRequestType` and `ydb.MetaTraceID` aliases to internal `meta` package constants
* Added `ydb.WithCustomCredentials()` option
* Refactored `ydb.Ratelimiter().AcquireResource()` method (added options for defining type of acquire request)
* Removed single point to define operation mode params (each grpc-call with `OperationParams` must explicit define `OperationParams`)
* Removed defining operation params over context
* Removed `config.RequestTimeout` and `config.StreamTimeout` (each grpc-call must manage context instead define `config.RequestTimeout` or `config.StreamTimeout`)
* Added internal `OperationTimeout` and `OperationCancelAfter` to each client (ratelimiter, coordination, table, scheme, scripting, discovery) config. `OperationTimeout` and `OperationCancelAfter` config params defined from root config

## 3.10.0
* Extended `trace.Details` constants for support per-service events
* Added `trace.Discovery` struct for traces discovery events
* Added `trace.Ratelimiter`, `trace.Coordination`, `trace.Scripting`, `trace.Scheme` stubs (will be implements in the future)
* Added `ratelimiter/config`, `coordination/config`, `scripting/config`, `scheme/config`, `discovery/config` packages for specify per-service configs
* Removed `trace.Driver.OnDiscovery` callback (moved to `trace.Discovery`)
* Refactored initialization step (firstly makes discovery client)
* Removed `internal/lazy.Discovery` (discovery client always initialized)
* Fixed `trace.Table` event structs
* Refactored grpc options for define dns-balancing configuration
* Refactored `retry.Retry` signature (added `retry.WithID`, `retry.WithTrace` and `retry.WithIdempotent` opt-in args, required param `isIdempotentOperation` removed)
* Refactored package `internal/repeater`

## 3.9.4
* Fixed data race on closing session pool

## 3.9.3
* Fixed busy loop on call internal logger with external logger implementation of `log.Logger`

## 3.9.2
* Fixed `WithDiscoveryInterval()` option with negative argument (must use `SingleConn` balancer)

## 3.9.1
* Added `WithMinTLSVersion` option

## 3.9.0
* Removed `ydb.EndpointDatabase`, `ydb.ConnectionString` and `ydb.MustConnectionString` helpers
* Removed `ydb.ConnectParams` struct and `ydb.WithConnectParams` option creator
* Added internal package `dsn` for register external parsers and parse connection string
* Added `ydb.RegisterParser` method for registering external parser of connection string

## 3.8.12
* Unwrap sub-tests called as `t.Run(...)` in integration tests
* Updated `grpc` dependency (from `v1.38.0` to `v1.43.0`)
* Updated `protobuf` dependency (from `v1.26.0` to `v1.27.1`)
* Added internal retryers into `lazy.Ratelimiter`
* Added internal retryers into `lazy.Coordination`
* Added internal retryers into `lazy.Discovery`
* Added internal retryers into `lazy.Scheme`
* Added internal retryers into `lazy.Scripting`
* Added internal retryer into `lazy.Table.CreateSession`

## 3.8.11
* Fixed version

## 3.8.10
* Fixed misspell linter issue

## 3.8.9
* Removed debug print to log

## 3.8.8
* Refactored session shutdown test

## 3.8.7
* Ignored session shutdown test if no defined `YDB_SHUTDOWN_URLS` environment variable

## 3.8.6
* Added `ydb.WithInsecure()` option

## 3.8.5
* Fixed version

## 3.8.4
* Fixed syntax error in `CHANGELOG.md`

## 3.8.3
* Fixed `CHANGELOG.md`

## 3.8.2
* Updated `github.com/ydb-platform/ydb-go-genproto`

## 3.8.1
* Fixed `trace.Table.OnPoolDoTx` - added `Idempotent` flag to `trace.PoolDoTxStartInfo`

## 3.8.0
* Added `table.result.Result.ScanNamed()` scan function
* Changed connection secure to `true` by default
* Renamed public package `balancer` to `balancers` (this package contains only constructors of balancers)
* Moved interfaces from package `internal/balancer/ibalancer` to `internal/balancer`
* Added `NextResultSetErr()` func for select next result set and return error
* Added package `table/result/indexed` with interfaces `indexed.Required`, `indexed.Optional`, `indexed.RequiredOrOptional`
* Replaced abstract `interface{}` in `Scan` to `indexed.RequiredOrOptional`
* Replaced abstract `interface{}` in `ScanWithDefaults` to `indexed.Required`
* Replaced `trace.Table.OnPoolRetry` callback to `trace.Table.OnPoolDo` and `trace.Table.OnPoolDoTx` callbacks
* Supports server hint `session-close` for gracefully shutdown session

## 3.7.2
* Retry remove directory in `sugar.RemoveRecursive()` for retryable error

## 3.7.1
* Fixed panic on `result.Reset(nil)`

## 3.7.0
* Replaced `Option` to `CustomOption` on `Connection` interface methods
* Implements `WithCustom[Token,Database]` options for redefine database and token
* Removed experimental `balancer.PreferEndpoints[WithFallback][RegEx]` balancers
* Supported connections `TTL` with `Option` `WithConnectionTTL`
* Remove unnecessary `WithFastDial` option (lazy connections are always fast inserts into cluster)
* Added `Scripting` service client with API methods `Execute()`, `StreamExecute()` and `Explain()`
* Added `String()` method to `table.types.Type` interface
* Added `With[Custom]UserAgent()` `Option` and `CustomOption` constructors
* Refactored `log.Logger` interface and internal implementation
* Added `retry.RetryableError()` for returns user-defined error which must be retryed
* Renamed internal type `internal.errors.OperationCompleted` to `internal.errors.OperationStatus`
* Added `String()` method to `table.KeyRange` and `table.Value` types
* Replaced creation of goroutine on each stream call to explicit call stream.Recv() on NextResultSet()

## 3.6.2
* Refactored table retry helpers
* Added new `PreferLocations[WithFallback][RegEx]` balancers
* Added `trace.Details.String()` and `trace.Details.Strings()` helpers
* Added `trace.DetailsFromString(s)` and `trace.DetailsFromStrings(s)` helper

## 3.6.1
* Switched closing cluster after closing all sub-services
* Added windows and macOS runtimes to unit and integration tests

## 3.6.0
* Added `config/balancer` package with popular balancers
* Added new `PreferEndpoints[WithFallback][RegEx]` balancers
* Removed `config.BalancerConfig` struct
* Refactored internal packages (tree to flat, split balancers to different packages)
* Moved a taking conn to start of `conn.Invoke` /` conn.NewStream` for applying timeouts to alive conn instead lazy conn (previous logic applied timeouts to all request including dialing on lazy conn)

## 3.5.4
* Added auto-close stream result on end of stream

## 3.5.3
* Changed `Logger` interface for support custom loggers
* Added public type `LoggerOption` for proxies to internal `logger.Option`
* Fixed deadlock on table stream requests

## 3.5.2
* Fixed data race on closing table result
* Added custom dns-resolver to grpc options for use dns-balancing with round_robin balancing policy
* Wrapped with `recover()` system panic on getting system certificates pool
* Added linters and fixed issues from them
* Changed API of `sugar` package

## 3.5.1
* Added system certificates for `darwin` system
* Fixed `table.StreamResult` finishing
* Fixes `sugar.MakePath()`
* Added helper `ydb.MergeOptions()` for merge several `ydb.Option` to single `ydb.Option`

## 3.5.0
* Added `ClosabelSession` interface which extends `Session` interface and provide `Close` method
* Added `CreateSession` method into `table.Client` interface
* Added `Context` field into `trace.Driver.Net{Dial,Read,Write,Close}StartInfo` structs
* Added `Address` field into `trace.Driver.DiscoveryStartInfo` struct
* Improved logger options (provide err and out writers, provide external logger)
* Renamed package `table.resultset` to `table.result`
* Added `trace.Driver.{OnInit,OnClose}` events
* Changed unit/integration tests running
* Fixed/added YDB error checkers
* Dropped `ydb.WithDriverConfigOptions` (duplicate of `ydb.With`)
* Fixed freeze on closing driver
* Fixed `CGO` race on `Darwin` system when driver tried to expand tilde on certificates path
* Removed `EnsurePathExists` and `CleanupDatabase` from API of `scheme.Client`
* Added helpers `MakePath` and `CleanPath` to root of package `ydb-go-sdk`
* Removed call `types.Scanner.UnmarshalYDB()` inside `scanner.setDefaults()`
* Added `DoTx()` API method into `table.Client`
* Added `String()` method into `ConnectParams` for serialize params to connection string
* Added early exit from Rollback for committed transaction
* Moved `HasNextResultSet()` method from `Result` interface to common `result` interface. It provides access to `HasNextResultSet()` on both result interfaces (unary and stream results)
* Added public credentials constructors `credentials.NewAnonymousCredentials()` and `credentials.NewAccessTokenCredentials(token)`

## 3.4.4
* Prefer `ydb.table.types.Scanner` scanner implementation over `sql.Scanner`, when both available.

## 3.4.3
* Forced `round_robin` grpc load balancing instead default `pick_first`
* Added checker `IsTransportErrorCancelled`

## 3.4.2
* Simplified `Is{Transport,Operation}Error`
* Added `IsYdbError` helper

## 3.4.1
* Fixed retry reaction on operation error NotFound (non-retryable now)

## 3.4.0
* Fixed logic bug in `trace.Table.ExecuteDataQuery{Start,Done}Info`

## 3.3.3
* Cleared repeater context for discovery goroutine
* Fixed type of `trace.Details`

## 3.3.2
* Added `table.options.WithPartitioningSettings`

## 3.3.1
* Added `trace.DriverConnEvents` constant

## 3.3.0
* Stored node ID into `endpoint.Endpoint` struct
* Simplified <Host,Port> in `endpoint.Endpoint` to single fqdn Address
* On table session requests now preferred the endpoint by `ID` extracted from session `ID`. If
  endpoint by `ID` not found - using the endpoint from balancer
* Upgraded internal logger for print colored messages

## 3.2.7
* Fixed compare endpoints func

## 3.2.6
* Reverted `NodeID` as key for link between session and endpoint because yandex-cloud YDB
  installation not supported `Endpoint.ID` entity

## 3.2.5
* Dropped endpoint.Addr entity as unused. After change link type between session and endpoint
  to NodeID endpoint.Addr became unnecessary for internal logic of driver
* Enabled integration test table pool health
* Fixed race on session stream requests

## 3.2.4
* Returned context error when context is done on `session.StreamExecuteScanQuery`
  and `session.StreamReadTable`

## 3.2.3
* Fixed bug of interpret tilda in path of certificates file
* Added chapter to `README.md` about ecosystem of debug tools over `ydb-go-sdk`

## 3.2.2
* Fixed result type of `RawValue.String` (ydb string compatible)
* Fixed scans ydb types into string and slice byte receivers

## 3.2.1
* Upgraded dependencies
* Added `WithEndpoint` and `WithDatabase` Option constructors

## 3.2.0
* added package `log` with interface `log.Logger`
* implements `trace.Driver` and `trace.Table` with `log.Logger`
* added internal leveled logger which implement interface `log.Logger`
* supported environment variable `YDB_LOG_SEVERITY_LEVEL`
* changed name of the field `RetryAttempts` to` Attempts` in the structure `trace.PoolGetDoneInfo`.
  This change reduces back compatibility, but there are no external uses of v3 sdk, so this change is
  fine. We are sorry if this change broke your code

## 3.1.0
* published scheme Client interface

## 3.0.1
* refactored integration tests
* fixed table retry trace calls

## 3.0.0
* Refactored sources for splitting public interfaces and internal
  implementation for core changes in the future without change major version
* Refactored of transport level of driver - now we use grpc code generation by stock `protoc-gen-go` instead internal protoc codegen. New API provide operate from codegen grpc-clients with driver as a single grpc client connection. But driver hide inside self a pool of grpc connections to different cluster endpoints YDB. All communications with YDB (base services includes to driver: table, discovery, coordiantion and ratelimiter) provides stock codegen grpc-clients now.
* Much changed API of driver for easy usage.
* Dropped package `ydbsql` (moved to external project)
* Extracted yandex-cloud authentication to external project
* Extracted examples to external project
* Changed of traces API for next usage in jaeger и prometheus
* Dropped old APIs marked as `deprecated`
* Added integration tests with docker ydb container
* Changed table session and endpoint link type from string address to integer NodeID

## 2.11.0
* Added possibility to override `x-ydb-database` metadata value

## 2.10.9
* Fixed context cancellation inside repeater loop

## 2.10.8
* Fixed data race on cluster get/pessimize

## 2.10.7
* Dropped internal cluster connections tracker
* Switched initial connect to all endpoints after discovery to lazy connect
* Added reconnect for broken conns

## 2.10.6
* Thrown context without deadline into discovery goroutine
* Added `Address` param to `DiscoveryStartInfo` struct
* Forced `round_bobin` grpc load balancing config instead default `pick_first`
* Fixed applying driver trace from context in `connect.New`
* Excluded using session pool usage for create/take sessions in `database/sql`
  driver implementation. Package `ydbsql` with `database/sql` driver implementation
  used direct `CreateSession` table client call in the best effort loop

## 2.10.5
* Fixed panic when ready conns is zero

## 2.10.4
* Initialized repeater permanently regardless of the value `DriverConfig.DiscoveryInterval`
  This change allow forcing re-discovery depends on cluster state

## 2.10.3
* Returned context error when context is done on `StreamExecuteScanQuery`

## 2.10.2
* Fixed `mapBadSessionError()` in `ydbsql` package

## 2.10.1
* Fixed race on `ydbsql` concurrent connect. This hotfix only for v2 version

## 2.10.0
* Added `GlobalAsyncIndex` implementation of index interface

## 2.9.6
* Replaced `<session, endpoint>` link type from raw conn to plain endpoint address
* Moved checking linked endpoint from `driver.{Call,StreamRead}` to `cluster.Get`
* Added pessimization endpoint code for `driver.StreamRead` if transport error received
* Setted transport error `Cancelled` as needs to remove session from pool
* Deprecated connection use policy (used auto policy)
* Fixed goroutines leak on StreamRead call
* Fixed force re-discover on receive error after 1 second
* Added timeout to context in `cluster.Get` if context deadline not defined

## 2.9.5
* Renamed context idempotent operation flag

## 2.9.4
* Forced cancelled transport error as retriable (only idempotent operations)
* Renamed some internal retry mode types

## 2.9.3
* Forced grpc keep-alive PermitWithoutStream parameter to true

## 2.9.2
* Added errors without panic

## 2.9.1
* Added check nil grpc.ClientConn connection
* Processed nil connection error in keeper loop

## 2.9.0
* Added RawValue and supported ydb.Scanner in Scan

## 2.8.0
* Added NextResultSet for both streaming and non-streaming operations

## 2.7.0
* Dropped busy checker logic
* Refactoring of `RetryMode`, `RetryChecker` and `Retryer`
* Added fast/slow retry logic
* Supported context param for retry operation with no idempotent errors
* Added secondary indexes info to table describing method

## 2.6.1
* fix panic on lazy put to full pool

## 2.6.0
* Exported `SessionProvider.CloseSession` func
* Implements by default async closing session and putting busy
  session into pool
* Added some session pool trace funcs for execution control of
  goroutines in tests
* Switched internal session pool boolean field closed from atomic
  usage to mutex-locked usage

## 2.5.7
* Added panic on double scan per row

## 2.5.6
* Supported nil and time conventions for scanner

## 2.5.5
* Reverted adds async sessionGet and opDo into `table.Retry`.
* Added `sessionClose()` func into `SessionProvider` interface.

## 2.5.4
* Remove ready queue from session pool

## 2.5.3
* Fix put session into pool

## 2.5.2
* Fix panic on operate with result scanner

## 2.5.1
* Fix lock on write to chan in case when context is done

## 2.5.0
* Added `ScanRaw` for scan results as struct, list, tuple, map
* Created `RawScanner` interface in order to generate method With

## 2.4.1
* Fixed deadlock in the session pool

## 2.4.0
* Added new scanner API.
* Fixed dualism of interpret data (default values were deprecated for optional values)

## 2.3.3
* Fixed `internal/stats/series.go` (index out of range)
* Optimized rotate buckets in the `Series`

## 2.3.2
* Moved `api/wrap.go` to root for next replacement api package to external genproto

## 2.3.1
* Correct session pool tests
* Fixed conditions with KeepAliveMinSize and `IdleKeepAliveThreshold`

## 2.3.0
* Added credentials connect options:
  - `connect.WithAccessTokenCredentials(accessToken)`
  - `connect.WithAnonymousCredentials()`
  - `connect.WithMetadataCredentials(ctx)`
  - `connect.WithServiceAccountKeyFileCredentiials(serviceAccountKeyFile)`
* Added auth examples:
  - `example/auth/environ`
  - `example/auth/access_token_credentials`
  - `example/auth/anonymous_credentials`
  - `example/auth/metadata_credentials`
  - `example/auth/service_account_credentials`

## 2.2.1
* Fixed returning error from `table.StreamExecuteScanQuery`

## 2.2.0
* Supported loading certs from file using `YDB_SSL_ROOT_CERTIFICATES_FILE` environment variable

## 2.1.0
* Fixed erasing session from pool if session keep-alive count great then `IdleKeepAliveThreshold`
* Add major session pool config params as `connect.WithSessionPool*()` options

## 2.0.3
* Added panic for wrong `NextSet`/`NextStreamSet` call

## 2.0.2
* Fixed infinite keep alive session on transport errors `Cancelled` and `DeadlineExceeded`

## 2.0.1
* Fixed parser of connection string
* Fixed `EnsurePathExists` and `CleanupDatabase` methods
* Fixed `basic_example_v1`
* Renamed example cli flag `-link=connectionString` to `-ydb=connectionString` for connection string to YDB
* Added `-connect-timeout` flag to example cli
* Fixed some linter issues

## 2.0.0
* Renamed package ydbx to connect. New usage semantic: `connect.New()` instead `ydbx.Connect()`
* Added `healthcheck` example
* Fixed all examples with usage connect package
* Dropped `example/internal/ydbutil` package
* Simplified API of Traces - replace all pairs start/done to single handler with closure.

## 1.5.2
* Fixed `WithYdbCA` at nil certPool case

## 1.5.1
* Fixed package name of `ydbx`

## 1.5.0
* Added `ydbx` package

## 1.4.1
* Fixed `fmt.Errorf` error wrapping and some linter issues

## 1.4.0
* Added helper for create credentials from environ
* Added anonymous credentials
* Move YDB Certificate Authority from auth/iam package to root  package. YDB CA need to dial with
  dedicated YDB and not need to dial with IAM. YDB CA automatically added to all grpc calling

## 1.3.0
* Added `Compose` method to traces

## 1.2.0
* Load YDB certificates by default with TLS connection

## 1.1.0
* Support scan-query method in `ydbsql` (database/sql API)

## 1.0.7
* Use `github.com/golang-jwt/jwt` instead of `github.com/dgrijalva/jwt-go`

## 1.0.6
* Append (if not exits) SYNC Operation mode on table calls: *Session, *DataQuery, *Transaction, KeepAlive

## 1.0.5
* Remove unused ContextDeadlineMapping driver config (always used default value)
* Simplify operation params logic
* Append (if not exits) SYNC Operation mode on ExecuteDataQuery call

## 1.0.4
* Fixed timeout and cancellation setting for YDB operations
* Introduced possibility to use `ContextDeadlineNoMapping` once again

## 1.0.3
* Negative `table.Client.MaxQueryCacheSize` will disable a client query cache now
* Refactoring of `meta.go` for simple adding in the future new headers to requests
* Added support `x-ydb-trace-id` as standard SDK header

## 1.0.2
* Implements smart lazy createSession for best control of create/delete session balance. This feature fix leakage of forgotten sessions on server-side
* Some imporvements of session pool stats

## 1.0.1
* Fix closing sessions on PutBusy()
* Force setting operation timeout from client context timeout (if this timeout less then default operation timeout)
* Added helper `ydb.ContextWithoutDeadline` for clearing existing context from any deadlines

## 1.0.0
* SDK versioning switched to `Semantic Versioning 2.0.0`

## 2021.04.1
* Added `table.TimeToLiveSettings` struct and corresponding
  `table.WithTimeToLiveSettings`, `table.WithSetTimeToLive`
  and `table.WithDropTimeToLive` options.
* Deprecated `table.TTLSettings` struct alongside with
  `table.WithTTL`, `table.WithSetTTL` and `table.WithDropTTL` functions.

## 2021.03.2
* Add Truncated flag support.

## 2021.03.1
* Fixed a race between `SessionPool.Put` and `SessionPool.Get`, where the latter
  would end up waiting forever for a session that is already in the pool.

## 2021.02.1
* Changed semantics of `table.Result.O...` methods (e.g., `OUTF8`):
  it will not fail if current item is non-optional primitive.

## 2020.12.1
* added CommitTx method, which returns QueryStats

## 2020.11.4
* re-implementation of ydb.Value comparison
* fix basic examples

## 2020.11.3
* increase default and minimum `Dialer.KeepAlive` setting

## 2020.11.2
* added `ydbsql/connector` options to configure default list of `ExecDataQueryOption`

## 2020.11.1
* tune `grpc.Conn` behaviour

## 2020.10.4
* function to compare two ydb.Value

## 2020.10.3
* support scan query execution

## 2020.10.2
* add table Ttl options

## 2020.10.1
* added `KeyBloomFilter` support for `CreateTable`, `AlterTable` and `DescribeTalbe`
* added `PartitioningSettings` support for `CreateTable`, `AlterTable` and `DescribeTalbe`. Move to `PartitioningSettings` object

## 2020.09.3
* add `FastDial` option to `DriverConfig`.
  This will allow `Dialer` to return `Driver` as soon as the 1st connection is ready.

## 2020.09.2
* parallelize endpoint operations

## 2020.09.1
* added `ProcessCPUTime` method to `QueryStats`
* added `ReadReplicasSettings` support for `CreateTable`, `AlterTable` and `DescribeTalbe`
* added `StorageSettings` support for `CreateTable`, `AlterTable` and `DescribeTalbe`

## 2020.08.2
* added `PartitioningSettings` support for `CreateTable` and `AlterTable`

## 2020.08.1
* added `CPUTime` and `AffectedShards` fields to `QueryPhase` struct
* added `CompilationStats` statistics

## 2020.07.7
* support manage table attributes

## 2020.07.6
* support Column Families

## 2020.07.5
* support new types: DyNumber, JsonDocument

## 2020.07.4
* added coordination service
* added rate_limiter service

## 2020.07.3
* made `api` wrapper for `internal` api subset

## 2020.07.2
* return TableStats and PartitionStats on DescribeTable request with options
* added `ydbsql/connector` option to configure `DefaultTxControl`

## 2020.07.1
* support go modules tooling for ydbgen

## 2020.06.2
* refactored `InstanceServiceAccount`: refresh token in background.
  Also, will never produce error on creation
* added getting `ydb.Credentials` examples

## 2020.06.1

* exported internal `api.Wrap`/`api.Unwrap` methods and linked structures

## 2020.04.5

* return on discovery only endpoints that match SSL status of driver

## 2020.04.4

* added GCP metadata auth style with `InstanceServiceAccount` in `auth.iam`

## 2020.04.3

* fix race in `auth.metadata`
* fix races in test hooks

## 2020.04.2

* set limits to grpc `MaxCallRecvMsgSize` and `MaxCallSendMsgSize` to 64MB
* remove deprecated IAM (jwt) `Client` structure
* fix panic on nil dereference while accessing optional fields of `IssueMessage` message

## 2020.04.1

* added options to `DescribeTable` request
* added `ydbsql/connector` options to configure `pool`s  `KeepAliveBatchSize`, `KeepAliveTimeout`, `CreateSessionTimeout`, `DeleteTimeout`

## 2020.03.2

* set session keepAlive period to 5 min - same as in other SDKs
* fix panic on access to index after pool close

## 2020.03.1

* added session pre-creation limit check in pool
* added discovery trigger on more then half unhealthy transport connects
* await transport connect only if no healthy connections left

## 2020.02

* support cloud IAM (jwt) authorization from service account file
* minimum version of Go become 1.13. Started support of new `errors` features<|MERGE_RESOLUTION|>--- conflicted
+++ resolved
@@ -7,13 +7,10 @@
 * Added `trace.Driver.OnConnDial` event callback
 * Fixed bug with no checking operation error on `discovery.Client` calls
 * Allowed zero create session timeout in `ydb.WithSessionPoolCreateSessionTimeout(timeout)` (less than or equal to zero - no used timeout on create session request)
-<<<<<<< HEAD
+* Added examples with own `go.mod`
 * Renamed private `ydb.connection` type to public `ydb.Driver` type
 * Marked as deprecated `ydb.Connection` interface
 * Changed result type of `ydb.Open` from `ydb.Connection` interface to `*ydb.Driver`
-=======
-* Added examples with own `go.mod`
->>>>>>> 62ca02dc
 
 ## v3.42.10
 * Added exit from retryer if got grpc-error `Unauthenticated` on `discovery/ListEndpoints` call  
