<<<<<<< HEAD
## 3.0.0
* Replaced internal api codegen package to external ydb-go-genproto
* Replaced old proto and grpc libraries to
=======
## 2.5.3
* Fix put session into pool

## 2.5.2
* Fix panic on operate with result scanner

## 2.5.1
* Fix lock on write to chan in case when context is done
>>>>>>> 9df70682

## 2.5.0
* Added ScanRow for scan results as struct, list, tuple, map
* Created RowScanner interface in order to generate method With

## 2.4.1
* Fixed deadlock in the session pool

## 2.4.0
* Added new scanner API.
* Fixed dualism of interpret data (default values were deprecated for optional values)

## 2.3.3
* Fixed internal/stats/series.go (index out of range)
* Optimized rotate buckets in the Series

## 2.3.2
* Moved api/wrap.go to root for next replacement api package to external genproto

## 2.3.1
* Correct session pool tests
* Fixed conditions with KeepAliveMinSize and IdleKeepAliveThreshold

## 2.3.0
* Added credentials connect options:
  - `connect.WithAccessTokenCredentials(accessToken)`
  - `connect.WithAnonymousCredentials()`
  - `connect.WithMetadataCredentials(ctx)`
  - `connect.WithServiceAccountKeyFileCredentiials(serviceAccountKeyFile)`
* Added auth examples:
  - `example/auth/environ`
  - `example/auth/access_token_credentials`
  - `example/auth/anonymous_credentials`
  - `example/auth/metadata_credentials`
  - `example/auth/service_account_credentials`

## 2.2.1
* Fixed returning error from table.StreamExecuteScanQuery

## 2.2.0
* Supported loading certs from file using `YDB_SSL_ROOT_CERTIFICATES_FILE` environment variable

## 2.1.0
* Fixed erasing session from pool if session keep-alive count great then IdleKeepAliveThreshold
* Add major session pool config params as connect.WithSessionPool*() options

## 2.0.3
* Added panic for wrong NextSet/NextStreamSet call

## 2.0.2
* Fixed infinite keep alive session on transport errors Cancelled and DeadlineExceeded

## 2.0.1
* Fixed parser of connection string
* Fixed EnsurePathExists and CleanupDatabase methods
* Fixed basic_example_v1
* Renamed example cli flag `-link=connectionString` to `-ydb=connectionString` for connection string to YDB
* Added `-connect-timeout` flag to example cli
* Fixed some linter issues

## 2.0.0
* Renamed package ydbx to connect. New usage semantic: connect.New() instead ydbx.Connect()
* Added healthcheck example
* Fixed all examples with usage connect package
* Dropped example/internal/ydbutil package
* Simplified API of Traces, world trend.

## 1.5.2
* Fixed WithYdbCA at nil certPool case

## 1.5.1
* Fixed package name of ydbx

## 1.5.0
* Added ydbx package

## 1.4.1
* Fixed fmt.Errorf error wrapping and some linter issues

## 1.4.0
* Added helper for create credentials from environ
* Added anonymous credentials
* Move YDB Certificate Authority from auth/iam package to root  package. YDB CA need to dial with
  dedicated YDB and not need to dial with IAM. YDB CA automatically added to all grpc calling

## 1.3.0
* Added Compose method to traces

## 1.2.0
* Load YDB certificates by default with TLS connection

## 1.1.0
* Support scan-query method in ydbsql (database.sql api)

## 1.0.7
* Use github.com/golang-jwt/jwt instead of github.com/dgrijalva/jwt-go

## 1.0.6
* Append (if not exits) SYNC Operation mode on table calls: *Session, *DataQuery, *Transaction, KeepAlive

## 1.0.5
* Remove unused ContextDeadlineMapping driver config (always used default value)
* Simplify operation params logic
* Append (if not exits) SYNC Operation mode on ExecuteDataQuery call

## 1.0.4
* Fixed timeout and cancellation setting for YDB operations
* Introduced possibility to use `ContextDeadlineNoMapping` once again

## 1.0.3
* Negative `table.Client.MaxQueryCacheSize` will disable a client query cache now
* Refactoring of `meta.go` for simple adding in the future new headers to requests
* Added support `x-ydb-trace-id` as standard SDK header

## 1.0.2
* Implements smart lazy createSession for best control of create/delete session balance. This feature fix leakage of forgotten sessions on server-side
* Some imporvements of session pool stats

## 1.0.1
* Fix closing sessions on PutBusy()
* Force setting operation timeout from client context timeout (if this timeout less then default operation timeout)
* Added helper `ydb.ContextWithoutDeadline` for clearing existing context from any deadlines

## 1.0.0
* SDK versioning switched to `Semantic Versioning 2.0.0`

## 2021.04.1
* Added `table.TimeToLiveSettings` struct and corresponding
  `table.WithTimeToLiveSettings`, `table.WithSetTimeToLive`
  and `table.WithDropTimeToLive` options.
* Deprecated `table.TTLSettings` struct alongside with
  `table.WithTTL`, `table.WithSetTTL` and `table.WithDropTTL` functions.

## 2021.03.2
* Add Truncated flag support.

## 2021.03.1
* Fixed a race between `SessionPool.Put` and `SessionPool.Get`, where the latter
  would end up waiting forever for a session that is already in the pool.

## 2021.02.1
* Changed semantics of `table.Result.O...` methods (e.g., `OUTF8`):
  it will not fail if current item is non-optional primitive.

## 2020.12.1
* added CommitTx method, which returns QueryStats

## 2020.11.4
* re-implementation of ydb.Value comparison
* fix basic examples

## 2020.11.3
* increase default and minimum `Dialer.KeepAlive` setting

## 2020.11.2
* added `ydbsql/connector` options to configure default list of `ExecDataQueryOption`

## 2020.11.1
* tune `grpc.Conn` behaviour

## 2020.10.4
* function to compare two ydb.Value

## 2020.10.3
* support scan query execution

## 2020.10.2
* add table Ttl options

## 2020.10.1
* added `KeyBloomFilter` support for `CreateTable`, `AlterTable` and `DescribeTalbe`
* added `PartitioningSettings` support for `CreateTable`, `AlterTable` and `DescribeTalbe`. Move to `PartitioningSettings` object

## 2020.09.3
* add `FastDial` option to `DriverConfig`.
  This will allow `Dialer` to return `Driver` as soon as the 1st connection is ready.

## 2020.09.2
* parallelize endpoint operations

## 2020.09.1
* added `ProcessCPUTime` method to `QueryStats`
* added `ReadReplicasSettings` support for `CreateTable`, `AlterTable` and `DescribeTalbe`
* added `StorageSettings` support for `CreateTable`, `AlterTable` and `DescribeTalbe`

## 2020.08.2
* added `PartitioningSettings` support for `CreateTable` and `AlterTable`

## 2020.08.1
* added `CPUTime` and `AffectedShards` fields to `QueryPhase` struct
* added `CompilationStats` statistics

## 2020.07.7
* support manage table attributes

## 2020.07.6
* support Column Families

## 2020.07.5
* support new types: DyNumber, JsonDocument

## 2020.07.4
* added coordination service
* added rate_limiter service

## 2020.07.3
* made `api` wrapper for `internal` api subset

## 2020.07.2
* return TableStats and PartitionStats on DescribeTable request with options
* added `ydbsql/connector` option to configure `DefaultTxControl`

## 2020.07.1
* support go modules tooling for ydbgen

## 2020.06.2
* refactored `InstanceServiceAccount`: refresh token in background.
  Also, will never produce error on creation
* added getting `ydb.Credentials` examples

## 2020.06.1

* exported internal `api.Wrap`/`api.Unwrap` methods and linked structures

## 2020.04.5

* return on discovery only endpoints that match SSL status of driver

## 2020.04.4

* added GCP metadata auth style with `InstanceServiceAccount` in `auth.iam`

## 2020.04.3

* fix race in `auth.metadata`
* fix races in test hooks

## 2020.04.2

* set limits to grpc `MaxCallRecvMsgSize` and `MaxCallSendMsgSize` to 64MB
* remove deprecated IAM (jwt) `Client` structure
* fix panic on nil dereference while accessing optional fields of `IssueMessage` message

## 2020.04.1

* added options to `DescribeTable` request
* added `ydbsql/connector` options to configure `pool`s  `KeepAliveBatchSize`, `KeepAliveTimeout`, `CreateSessionTimeout`, `DeleteTimeout`

## 2020.03.2

* set session keepAlive period to 5 min - same as in other SDKs
* fix panic on access to index after pool close

## 2020.03.1

* added session pre-creation limit check in pool
* added discovery trigger on more then half unhealthy transport connects
* await transport connect only if no healthy connections left

## 2020.02

* support cloud IAM (jwt) authorization from service account file
* minimum version of Go become 1.13. Started support of new `errors` features<|MERGE_RESOLUTION|>--- conflicted
+++ resolved
@@ -1,8 +1,3 @@
-<<<<<<< HEAD
-## 3.0.0
-* Replaced internal api codegen package to external ydb-go-genproto
-* Replaced old proto and grpc libraries to
-=======
 ## 2.5.3
 * Fix put session into pool
 
@@ -11,7 +6,6 @@
 
 ## 2.5.1
 * Fix lock on write to chan in case when context is done
->>>>>>> 9df70682
 
 ## 2.5.0
 * Added ScanRow for scan results as struct, list, tuple, map
