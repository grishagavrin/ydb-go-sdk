<<<<<<< HEAD
* Reimplement internal balancers logic
=======
## v3.24.1
* Refactored initialization of coordination, ratelimiter, scheme, scripting and table clients from `internal/lazy` package to each client initialization with `sync.Once`
* Removed `internal/lazy` package
* Added retry option `retry.WithStackTrace` for wrapping errors with stacktrace
>>>>>>> d423070c

## v3.24.0
* Fixed re-opening case after close lazy-initialized clients
* Removed dependency of call context for initializing lazy table client
* Added `config.AutoRetry()` flag with `true` value by default. `config.AutoRetry()` affects how to errors handle in sub-clients calls.
* Added `config.WithNoAutoRetry` for disabling auto-retry on errors in sub-clients calls 
* Refactored `internal/lazy` package (supported check `config.AutoRetry()`, removed all error wrappings with stacktrace)

## v3.23.0
* Added `WithTLSConfig` option for redefine TLS config
* Added `sugar.LoadCertificatesFromFile` and `sugar.LoadCertificatesFromPem` helpers

## v3.22.0
* Supported `json.Unmarshaler` type for scanning row to values 
* Reimplement `sugar.DSN` with `net/url`

## v3.21.0
* Fixed gtrace tool generation code style bug with leading spaces
* Removed accounting load factor (unused field) in balancers
* Enabled by default anonymous credentials
* Enabled by default internal dns resolver
* Removed from defaults `grpc.WithBlock()` option
* Added `ydb.Open` method with required param connection string
* Marked `ydb.New` method as deprecated
* Removed package `dsn`
* Added `sugar.DSN` helper for make dsn (connection string)
* Refactored package `retry` (moved `retryBackoff` and `retryMode` implementations to `internal`)
* Refactored `config.Config` (remove interface `Config`, renamed private struct `config` to `Config`)
* Moved `discovery/config` to `internal/discovery/config`
* Moved `coordination/config` to `internal/coordination/config`
* Moved `scheme/config` to `internal/scheme/config`
* Moved `scripting/config` to `internal/scripting/config`
* Moved `table/config` to `internal/table/config`
* Moved `ratelimiter/config` to `internal/ratelimiter/config`

## v3.20.2
* Fixed race condition on lazy clients first call

## v3.20.1
* Fixed gofumpt linter issue on `credentials/credentials.go`

## v3.20.0
* Added `table.DefaultTxControl()` transaction control creator with serializable read-write isolation mode and auto-commit
* Fixed passing nil query parameters
* Fixed locking of cluster during call `cluster.Get`

## v3.19.1
* Simplified README.md for godoc documentation in pkg.go.dev

## v3.19.0
* Added public package `dsn` for making piped data source name (connection string)
* Marked `ydb.WithEndpoint`, `ydb.WithDatabase`, `ydb.WithSecure`, `ydb.WithInsecure` options as deprecated
* Moved `ydb.RegisterParser` to package `dsn`
* Added version into all error and warn log messages

## v3.18.5
* Fixed duplicating `WithPanicCallback` proxying to table config options
* Fixed comments for `xerrros.Is` and `xerrros.As`

## v3.18.4
* Renamed internal packages `errors`, `net` and `resolver` to `xerrors`, `xnet` and `xresolver` for excluding ambiguous interpretation
* Renamed internal error wrapper `xerrors.New` to `xerrors.Wrap`

## v3.18.3
* Added `WithPanicCallback` option to all service configs (discovery, coordination, ratelimiter, scheme, scripting, table) and auto-applying from `ydb.WithPanicCallback`
* Added panic recovering (if defined `ydb.WithPanicCallback` option) which thrown from retry operation

## v3.18.2
* Refactored balancers (makes concurrent-safe)
* Excluded separate balancers lock from cluster
* Refactored `cluster.Cluster` interface (`Insert` and `Remove` returning nothing now)
* Replaced unsafe `cluster.close` boolean flag to `cluster.done` chan for listening close event
* Added internal checker `cluster.isClosed()` for check cluster state
* Extracted getting available conn from balancer to internal helper `cluster.get` (called inside `cluster.Get` as last effort)
* Added checking `conn.Conn` availability with `conn.Ping()` in prefer nodeID case

## v3.18.1
* Added `conn.Ping(ctx)` method for check availability of `conn.Conn`
* Refactored `cluster.Cluster.Get(ctx)` to return only available connection (instead of returning any connection from balancer)
* Added address to error description thrown from `conn.take()`
* Renamed package `internal/db` to `internal/database` to exclude collisions with variable name `db`

## v3.18.0
* Added `go1.18` to test matrix
* Added `ydb.WithOperationTimeout` and `ydb.WithOperationCancelAfter` context modifiers

## v3.17.0
* Removed redundant `trace.With{Table,Driver,Retry}` and `trace.Context{Table,Driver,Retry}` funcs
* Moved `gtrace` tool from `./cmd/gtrace` to `./internal/cmd/gtrace`
* Refactored `gtrace` tool for generate `Compose` options
* Added panic recover on trace calls in `Compose` call step
* Added `trace.With{Discovery,Driver,Coordination,Ratelimiter,Table,Scheme,Scripting}PanicCallback` options
* Added `ydb.WithPanicCallback` option

## v3.16.12
* Fixed bug with check acquire error over `ydb.IsRatelimiterAcquireError`
* Added full changelog link to github release description

## v3.16.11
* Added stacktrace to errors with issues

## v3.16.10
* Refactored `cluster.Cluster` and `balancer.Balancer` interfaces (removed `Update` method)
* Replaced `cluster.Update` with `cluster.Remove` and `cluster.Insert` calls
* Removed `trace.Driver.OnClusterUpdate` event
* Fixed bug with unexpected changing of local datacenter flag in endpoint
* Refactored errors wrapping (stackedError are not ydb error now, checking `errors.IsYdb(err)` with `errors.As` now)
* Wrapped retry operation errors with `errors.WithStackTrace(err)`
* Changed `trace.RetryLoopStartInfo.Context` type from `context.Context` to `*context.Context`

## v3.16.9
* Refactored internal operation and transport errors

## v3.16.8
* Added `config.ExcludeGRPCCodesForPessimization()` opttion for exclude some grpc codes from pessimization rules
* Refactored pessimization node conditions
* Added closing of ticker in `conn.Conn.connParker`
* Removed `config.WithSharedPool` and usages it
* Removed `conn.Creator` interface and usage it
* Removed unnecessary options append in `ydb.With`

## v3.16.7
* Added closing `conn.Conn` if discovery client build failure
* Added wrapping errors with stacktrace
* Added discharging banned state of `conn.Conn` on `cluster.Update` step

## v3.16.6
* Rollback moving `meta.Meta` call to conn exclusively from `internal/db` and `internal/discovery`
* Added `WithMeta()` discovery config option

## v3.16.5
* Added `config.SharedPool()` setting and `config.WithSharedPool()` option
* Added management of shared pool flag on change dial timeout and credentials
* Removed explicit checks of conditions for use (or not) shared pool in `ydb.With()`
* Renamed `internal/db` interfaces
* Changed signature of `conn.Conn.Release` (added error as result)

## v3.16.4
* Removed `WithMeta()` discovery config option
* Moved `meta.Meta` call to conn exclusively

## v3.16.3
* Replaced panic on cluster close to error issues

## v3.16.2
* Fixed bug in `types.Nullable()`
* Refactored package `meta`
* Removed explicit call meta in `db.New()`

## v3.16.1
* Added `WithMeta()` discovery config option
* Fixed bug with credentials on discovery

## v3.16.0
* Refactored internal dns-resolver
* Added option `config.WithInternalDNSResolver` for use internal dns-resolver and use resolved IP-address for dialing instead FQDN-address

## v3.15.1
* Removed all conditions for trace retry errors
* Fixed background color of warn messages
* Added to log messages additional information about error, such as retryable (or not), delete session (or not), etc.

## v3.15.0
* Added github action for publish release tags
* Refactored version constant (split to major, minor and patch constants)
* Added `table.types.Nullable{*}Value` helpers and `table.types.Nullable()` common helper
* Fixed race on check trailer on closing table grpc-stream
* Refactored traces (start and done struct names have prefix about trace)
* Replaced `errors.Error`, `errors.Errorf` and `errors.ErrorfSkip` to single `errors.WithStackTrace`
* Refactored table client options
* Declared and implemented interface `errors.isYdbError` for checking ybd/non-ydb errors
* Fixed double tracing table do events
* Added `retry.WithFastBackoff` and `retry.WithFastBackoff` options
* Refactored `table.CreateSession` as retry operation with options
* Moved log level from root of repository to package `log`
* Added details and address to transport error
* Fixed `recursive` param in `ratelimiter.ListResource`
* Added counting stream usages for exclude park connection if it in use
* Added `trace.Driver` events about change stream usage and `conn.Release()` call

## 3.14.4
* Implemented auto-removing `conn.Conn` from `conn.Pool` with counting usages of `conn.Conn`
* Refactored naming of source files which declares service client interfaces

## 3.14.3
* Fixed bug with update balancer element with nil handle

## 3.14.2
* Refactored internal error wrapping (with file and line identification) - replaced `fmt.Printf("%w", err)` error wrapping to internal `stackError`

## 3.14.1
* Added `balacers.CreateFromConfig` balancer creator
* Added `Create` method to interface `balancer.Balancer`

## 3.14.0
* Added `balacers.FromConfig` balancer creator

## 3.13.3
* Fixed linter issues

## 3.13.2
* Fixed race with read/write pool conns on closing conn

## 3.13.1
* Improved error messages
* Defended `cluster.balancer` with `sync.RWMutex` on `cluster.Insert`, `cluster.Update`, `cluster.Remove` and `cluster.Get`
* Excluded `Close` and `Park` methods from `conn.Conn` interface
* Fixed bug with `Multi` balancer `Create()`
* Improved `errors.IsTransportError` (check a few transport error codes instead check single transport error code)
* Improved `errors.Is` (check a few errors instead check single error)
* Refactored YDB errors checking API on client-side
* Implemented of scripting traces

## 3.13.0
* Refactored `Connection` interface
* Removed `CustomOption` and taking client with custom options
* Removed `proxy` package
* Improved `db.With()` helper for child connections creation
* Set shared `conn.Pool` for all children `ydb.Connection`
* Fixed bug with `RoundRobin` and `RandomChoice` balancers `Create()`

## 3.12.1
* Added `trace.Driver.OnConnPark` event
* Added `trace.Driver.OnConnClose` event
* Fixed bug with closing nil session in table retryer
* Restored repeater `Force` call on pessimize event
* Changed mutex type in `conn.Conn` from `sync.Mutex` to `sync.RWMutex` for exclude deadlocks
* Reverted applying empty `discovery` results to `cluster`

## 3.12.0
* Added `balancers.Prefer` and `balancers.PreferWithFallback` constructors

## 3.11.13
* Added `trace.Driver.OnRepeaterWakeUp` event
* Refactored package `repeater`

## 3.11.12
* Added `trace.ClusterInsertDoneInfo.Inserted` boolean flag for notify about success of insert endpoint into balancer
* Added `trace.ClusterRemoveDoneInfo.Removed` boolean flag for notify about success of remove endpoint from balancer

## 3.11.11
* Reverted usage of `math/rand` (instead `crypto/rand`)

## 3.11.10
* Imported tool gtrace to `./cmd/gtrace`
* Changed minimal version of go from 1.13 to 1.14

## 3.11.9
* Fixed composing of service traces
* Fixed end-call of `trace.Driver.OnConnStateChange`

## 3.11.8
* Added `trace.EndpointInfo.LastUpdated()` timestamp
* Refactored `endpoint.Endpoint` (split to struct `endopint` and interface `Endpoint`)
* Returned safe-thread copy of `endpoint.Endpoint` to trace callbacks
* Added `endpoint.Endpoint.Touch()` func for refresh endpoint info
* Added `conn.conn.onClose` slice for call optional funcs on close step
* Added removing `conn.Conn` from `conn.Pool` on `conn.Conn.Close()` call
* Checked cluster close/empty on keeper goroutine
* Fixed `internal.errors.New` wrapping depth
* Added context flag for no wrapping operation results as error
* Refactored `trace.Driver` conn events

## 3.11.7
* Removed internal alias-type `errors.IssuesIterator`

## 3.11.6
* Changed `trace.GetCredentialsDoneInfo` token representation from bool to string
* Added `log.Secret` helper for mask token

## 3.11.5
* Replaced meta in `proxyConnection.Invoke` and `proxyConnection.NewStream`

## 3.11.4
* Refactored `internal/cluster.Cluster` (add option for notify about external lock, lock cluster for update cluster endpoints)
* Reverted `grpc.ClientConnInterface` API to `ydb.Connection`

## 3.11.3
* Replaced in `table/types/compare_test.go` checking error by error message to checking with `errors.Is()`

## 3.11.2
* Wrapped internal errors in retry operations

## 3.11.1
* Excluded error wrapping from retry operations

## 3.11.0
* Added `ydb.WithTLSSInsecureSkipVerify()` option
* Added `trace.Table.OnPoolStateChange` event
* Wrapped internal errors with print <func, file, line>
* Removed `trace.Table.OnPoolTake` event (unused)
* Refactored `trace.Details` matching by string pattern
* Added resolver trace callback
* Refactored initialization step of grpc dial options
* Added internal package `net` with `net.Conn` proxy object
* Fixed closing proxy clients
* Added `ydb.Connection.With(opts ...ydb.CustomOption)` for taking proxy `ydb.Connection` with some redefined options
* Added `ydb.MetaRequestType` and `ydb.MetaTraceID` aliases to internal `meta` package constants
* Added `ydb.WithCustomCredentials()` option
* Refactored `ydb.Ratelimiter().AcquireResource()` method (added options for defining type of acquire request)
* Removed single point to define operation mode params (each grpc-call with `OperationParams` must explicit define `OperationParams`)
* Removed defining operation params over context
* Removed `config.RequestTimeout` and `config.StreamTimeout` (each grpc-call must manage context instead define `config.RequestTimeout` or `config.StreamTimeout`)
* Added internal `OperationTimeout` and `OperationCancelAfter` to each client (ratelimiter, coordination, table, scheme, scripting, discovery) config. `OperationTimeout` and `OperationCancelAfter` config params defined from root config

## 3.10.0
* Extended `trace.Details` constants for support per-service events
* Added `trace.Discovery` struct for traces discovery events
* Added `trace.Ratelimiter`, `trace.Coordination`, `trace.Scripting`, `trace.Scheme` stubs (will be implements in the future)
* Added `ratelimiter/config`, `coordination/config`, `scripting/config`, `scheme/config`, `discovery/config` packages for specify per-service configs
* Removed `trace.Driver.OnDiscovery` callback (moved to `trace.Discovery`)
* Refactored initialization step (firstly makes discovery client)
* Removed `internal/lazy.Discovery` (discovery client always initialized)
* Fixed `trace.Table` event structs
* Refactored grpc options for define dns-balancing configuration
* Refactored `retry.Retry` signature (added `retry.WithID`, `retry.WithTrace` and `retry.WithIdempotent` opt-in args, required param `isIdempotentOperation` removed)
* Refactored package `internal/repeater`

## 3.9.4
* Fixed data race on closing session pool

## 3.9.3
* Fixed busy loop on call internal logger with external logger implementation of `log.Logger`

## 3.9.2
* Fixed `WithDiscoveryInterval()` option with negative argument (must use `SingleConn` balancer)

## 3.9.1
* Added `WithMinTLSVersion` option

## 3.9.0
* Removed `ydb.EndpointDatabase`, `ydb.ConnectionString` and `ydb.MustConnectionString` helpers
* Removed `ydb.ConnectParams` struct and `ydb.WithConnectParams` option creator
* Added internal package `dsn` for register external parsers and parse connection string
* Added `ydb.RegisterParser` method for registering external parser of connection string

## 3.8.12
* Unwrap sub-tests called as `t.Run(...)` in integration tests
* Updated `grpc` dependency (from `v1.38.0` to `v1.43.0`)
* Updated `protobuf` dependency (from `v1.26.0` to `v1.27.1`)
* Added internal retryers into `lazy.Ratelimiter`
* Added internal retryers into `lazy.Coordination`
* Added internal retryers into `lazy.Discovery`
* Added internal retryers into `lazy.Scheme`
* Added internal retryers into `lazy.Scripting`
* Added internal retryer into `lazy.Table.CreateSession`

## 3.8.11
* Fixed version

## 3.8.10
* Fixed misspell linter issue

## 3.8.9
* Removed debug print to log

## 3.8.8
* Refactored session shutdown test

## 3.8.7
* Ignored session shutdown test if no defined `YDB_SHUTDOWN_URLS` environment variable

## 3.8.6
* Added `ydb.WithInsecure()` option

## 3.8.5
* Fixed version

## 3.8.4
* Fixed syntax error in `CHANGELOG.md`

## 3.8.3
* Fixed `CHANGELOG.md`

## 3.8.2
* Updated `github.com/ydb-platform/ydb-go-genproto`

## 3.8.1
* Fixed `trace.Table.OnPoolDoTx` - added `Idempotent` flag to `trace.PoolDoTxStartInfo`

## 3.8.0
* Added `table.result.Result.ScanNamed()` scan function
* Changed connection secure to `true` by default
* Renamed public package `balancer` to `balancers` (this package contains only constructors of balancers)
* Moved interfaces from package `internal/balancer/ibalancer` to `internal/balancer`
* Added `NextResultSetErr()` func for select next result set and return error
* Added package `table/result/indexed` with interfaces `indexed.Required`, `indexed.Optional`, `indexed.RequiredOrOptional`
* Replaced abstract `interface{}` in `Scan` to `indexed.RequiredOrOptional`
* Replaced abstract `interface{}` in `ScanWithDefaults` to `indexed.Required`
* Replaced `trace.Table.OnPoolRetry` callback to `trace.Table.OnPoolDo` and `trace.Table.OnPoolDoTx` callbacks
* Supports server hint `session-close` for gracefully shutdown session

## 3.7.2
* Retry remove directory in `sugar.RemoveRecursive()` for retryable error

## 3.7.1
* Fixed panic on `result.Reset(nil)`

## 3.7.0
* Replaced `Option` to `CustomOption` on `Connection` interface methods
* Implements `WithCustom[Token,Database]` options for redefine database and token
* Removed experimental `balancer.PreferEndpoints[WithFallback][RegEx]` balancers
* Supported connections `TTL` with `Option` `WithConnectionTTL`
* Remove unnecessary `WithFastDial` option (lazy connections are always fast inserts into cluster)
* Added `Scripting` service client with API methods `Execute()`, `StreamExecute()` and `Explain()`
* Added `String()` method to `table.types.Type` interface
* Added `With[Custom]UserAgent()` `Option` and `CustomOption` constructors
* Refactored `log.Logger` interface and internal implementation
* Added `retry.RetryableError()` for returns user-defined error which must be retryed
* Renamed internal type `internal.errors.OperationCompleted` to `internal.errors.OperationStatus`
* Added `String()` method to `table.KeyRange` and `table.Value` types
* Replaced creation of goroutine on each stream call to explicit call stream.Recv() on NextResultSet()

## 3.6.2
* Refactored table retry helpers
* Added new `PreferLocations[WithFallback][RegEx]` balancers
* Added `trace.Details.String()` and `trace.Details.Strings()` helpers
* Added `trace.DetailsFromString(s)` and `trace.DetailsFromStrings(s)` helper

## 3.6.1
* Switched closing cluster after closing all sub-services
* Added windows and macOS runtimes to unit and integration tests

## 3.6.0
* Added `config/balancer` package with popular balancers
* Added new `PreferEndpoints[WithFallback][RegEx]` balancers
* Removed `config.BalancerConfig` struct
* Refactored internal packages (tree to flat, split balancers to different packages)
* Moved a taking conn to start of `conn.Invoke` /` conn.NewStream` for applying timeouts to alive conn instead lazy conn (previous logic applied timeouts to all request including dialing on lazy conn)

## 3.5.4
* Added auto-close stream result on end of stream

## 3.5.3
* Changed `Logger` interface for support custom loggers
* Added public type `LoggerOption` for proxies to internal `logger.Option`
* Fixed deadlock on table stream requests

## 3.5.2
* Fixed data race on closing table result
* Added custom dns-resolver to grpc options for use dns-balancing with round_robin balancing policy
* Wrapped with `recover()` system panic on getting system certificates pool
* Added linters and fixed issues from them
* Changed API of `sugar` package

## 3.5.1
* Added system certificates for `darwin` system
* Fixed `table.StreamResult` finishing
* Fixes `sugar.MakePath()`
* Added helper `ydb.MergeOptions()` for merge several `ydb.Option` to single `ydb.Option`

## 3.5.0
* Added `ClosabelSession` interface which extends `Session` interface and provide `Close` method
* Added `CreateSession` method into `table.Client` interface
* Added `Context` field into `trace.Driver.Net{Dial,Read,Write,Close}StartInfo` structs
* Added `Address` field into `trace.Driver.DiscoveryStartInfo` struct
* Improved logger options (provide err and out writers, provide external logger)
* Renamed package `table.resultset` to `table.result`
* Added `trace.Driver.{OnInit,OnClose}` events
* Changed unit/integration tests running
* Fixed/added YDB error checkers
* Dropped `ydb.WithDriverConfigOptions` (duplicate of `ydb.With`)
* Fixed freeze on closing driver
* Fixed `CGO` race on `Darwin` system when driver tried to expand tilde on certificates path
* Removed `EnsurePathExists` and `CleanupDatabase` from API of `scheme.Client`
* Added helpers `MakePath` and `CleanPath` to root of package `ydb-go-sdk`
* Removed call `types.Scanner.UnmarshalYDB()` inside `scanner.setDefaults()`
* Added `DoTx()` API method into `table.Client`
* Added `String()` method into `ConnectParams` for serialize params to connection string
* Added early exit from Rollback for committed transaction
* Moved `HasNextResultSet()` method from `Result` interface to common `result` interface. It provides access to `HasNextResultSet()` on both result interfaces (unary and stream results)
* Added public credentials constructors `credentials.NewAnonymousCredentials()` and `credentials.NewAccessTokenCredentials(token)`

## 3.4.4
* Prefer `ydb.table.types.Scanner` scanner implementation over `sql.Scanner`, when both available.

## 3.4.3
* Forced `round_robin` grpc load balancing instead default `pick_first`
* Added checker `IsTransportErrorCancelled`

## 3.4.2
* Simplified `Is{Transport,Operation}Error`
* Added `IsYdbError` helper

## 3.4.1
* Fixed retry reaction on operation error NotFound (non-retryable now)

## 3.4.0
* Fixed logic bug in `trace.Table.ExecuteDataQuery{Start,Done}Info`

## 3.3.3
* Cleared repeater context for discovery goroutine
* Fixed type of `trace.Details`

## 3.3.2
* Added `table.options.WithPartitioningSettings`

## 3.3.1
* Added `trace.DriverConnEvents` constant

## 3.3.0
* Stored node ID into `endpoint.Endpoint` struct
* Simplified <Host,Port> in `endpoint.Endpoint` to single fqdn Address
* On table session requests now preferred the endpoint by `ID` extracted from session `ID`. If
  endpoint by `ID` not found - using the endpoint from balancer
* Upgraded internal logger for print colored messages

## 3.2.7
* Fixed compare endpoints func

## 3.2.6
* Reverted `NodeID` as key for link between session and endpoint because yandex-cloud YDB
  installation not supported `Endpoint.ID` entity

## 3.2.5
* Dropped endpoint.Addr entity as unused. After change link type between session and endpoint
  to NodeID endpoint.Addr became unnecessary for internal logic of driver
* Enabled integration test table pool health
* Fixed race on session stream requests

## 3.2.4
* Returned context error when context is done on `session.StreamExecuteScanQuery`
  and `session.StreamReadTable`

## 3.2.3
* Fixed bug of interpret tilda in path of certificates file
* Added chapter to `README.md` about ecosystem of debug tools over `ydb-go-sdk`

## 3.2.2
* Fixed result type of `RawValue.String` (ydb string compatible)
* Fixed scans ydb types into string and slice byte receivers

## 3.2.1
* Upgraded dependencies
* Added `WithEndpoint` and `WithDatabase` Option constructors

## 3.2.0
* added package `log` with interface `log.Logger`
* implements `trace.Driver` and `trace.Table` with `log.Logger`
* added internal leveled logger which implement interface `log.Logger`
* supported environment variable `YDB_LOG_SEVERITY_LEVEL`
* changed name of the field `RetryAttempts` to` Attempts` in the structure `trace.PoolGetDoneInfo`.
  This change reduces back compatibility, but there are no external uses of v3 sdk, so this change is
  fine. We are sorry if this change broke your code

## 3.1.0
* published scheme Client interface

## 3.0.1
* refactored integration tests
* fixed table retry trace calls

## 3.0.0
* Refactored sources for splitting public interfaces and internal
  implementation for core changes in the future without change major version
* Refactored of transport level of driver - now we use grpc code generation by stock `protoc-gen-go` instead internal protoc codegen. New API provide operate from codegen grpc-clients with driver as a single grpc client connection. But driver hide inside self a pool of grpc connections to different cluster endpoints YDB. All communications with YDB (base services includes to driver: table, discovery, coordiantion and ratelimiter) provides stock codegen grpc-clients now.
* Much changed API of driver for easy usage.
* Dropped package `ydbsql` (moved to external project)
* Extracted yandex-cloud authentication to external project
* Extracted examples to external project
* Changed of traces API for next usage in jaeger и prometheus
* Dropped old APIs marked as `deprecated`
* Added integration tests with docker ydb container
* Changed table session and endpoint link type from string address to integer NodeID

## 2.11.0
* Added possibility to override `x-ydb-database` metadata value

## 2.10.9
* Fixed context cancellation inside repeater loop

## 2.10.8
* Fixed data race on cluster get/pessimize

## 2.10.7
* Dropped internal cluster connections tracker
* Switched initial connect to all endpoints after discovery to lazy connect
* Added reconnect for broken conns

## 2.10.6
* Thrown context without deadline into discovery goroutine
* Added `Address` param to `DiscoveryStartInfo` struct
* Forced `round_bobin` grpc load balancing config instead default `pick_first`
* Fixed applying driver trace from context in `connect.New`
* Excluded using session pool usage for create/take sessions in `database/sql`
  driver implementation. Package `ydbsql` with `database/sql` driver implementation
  used direct `CreateSession` table client call in the best effort loop

## 2.10.5
* Fixed panic when ready conns is zero

## 2.10.4
* Initialized repeater permanently regardless of the value `DriverConfig.DiscoveryInterval`
  This change allow forcing re-discovery depends on cluster state

## 2.10.3
* Returned context error when context is done on `StreamExecuteScanQuery`

## 2.10.2
* Fixed `mapBadSessionError()` in `ydbsql` package

## 2.10.1
* Fixed race on `ydbsql` concurrent connect. This hotfix only for v2 version

## 2.10.0
* Added `GlobalAsyncIndex` implementation of index interface

## 2.9.6
* Replaced `<session, endpoint>` link type from raw conn to plain endpoint address
* Moved checking linked endpoint from `driver.{Call,StreamRead}` to `cluster.Get`
* Added pessimization endpoint code for `driver.StreamRead` if transport error received
* Setted transport error `Cancelled` as needs to remove session from pool
* Deprecated connection use policy (used auto policy)
* Fixed goroutines leak on StreamRead call
* Fixed force re-discover on receive error after 1 second
* Added timeout to context in `cluster.Get` if context deadline not defined

## 2.9.5
* Renamed context idempotent operation flag

## 2.9.4
* Forced cancelled transport error as retriable (only idempotent operations)
* Renamed some internal retry mode types

## 2.9.3
* Forced grpc keep-alive PermitWithoutStream parameter to true

## 2.9.2
* Added errors without panic

## 2.9.1
* Added check nil grpc.ClientConn connection
* Processed nil connection error in keeper loop

## 2.9.0
* Added RawValue and supported ydb.Scanner in Scan

## 2.8.0
* Added NextResultSet for both streaming and non-streaming operations

## 2.7.0
* Dropped busy checker logic
* Refactoring of `RetryMode`, `RetryChecker` and `Retryer`
* Added fast/slow retry logic
* Supported context param for retry operation with no idempotent errors
* Added secondary indexes info to table describing method

## 2.6.1
* fix panic on lazy put to full pool

## 2.6.0
* Exported `SessionProvider.CloseSession` func
* Implements by default async closing session and putting busy
  session into pool
* Added some session pool trace funcs for execution control of
  goroutines in tests
* Switched internal session pool boolean field closed from atomic
  usage to mutex-locked usage

## 2.5.7
* Added panic on double scan per row

## 2.5.6
* Supported nil and time conventions for scanner

## 2.5.5
* Reverted adds async sessionGet and opDo into `table.Retry`.
* Added `sessionClose()` func into `SessionProvider` interface.

## 2.5.4
* Remove ready queue from session pool

## 2.5.3
* Fix put session into pool

## 2.5.2
* Fix panic on operate with result scanner

## 2.5.1
* Fix lock on write to chan in case when context is done

## 2.5.0
* Added `ScanRaw` for scan results as struct, list, tuple, map
* Created `RawScanner` interface in order to generate method With

## 2.4.1
* Fixed deadlock in the session pool

## 2.4.0
* Added new scanner API.
* Fixed dualism of interpret data (default values were deprecated for optional values)

## 2.3.3
* Fixed `internal/stats/series.go` (index out of range)
* Optimized rotate buckets in the `Series`

## 2.3.2
* Moved `api/wrap.go` to root for next replacement api package to external genproto

## 2.3.1
* Correct session pool tests
* Fixed conditions with KeepAliveMinSize and `IdleKeepAliveThreshold`

## 2.3.0
* Added credentials connect options:
  - `connect.WithAccessTokenCredentials(accessToken)`
  - `connect.WithAnonymousCredentials()`
  - `connect.WithMetadataCredentials(ctx)`
  - `connect.WithServiceAccountKeyFileCredentiials(serviceAccountKeyFile)`
* Added auth examples:
  - `example/auth/environ`
  - `example/auth/access_token_credentials`
  - `example/auth/anonymous_credentials`
  - `example/auth/metadata_credentials`
  - `example/auth/service_account_credentials`

## 2.2.1
* Fixed returning error from `table.StreamExecuteScanQuery`

## 2.2.0
* Supported loading certs from file using `YDB_SSL_ROOT_CERTIFICATES_FILE` environment variable

## 2.1.0
* Fixed erasing session from pool if session keep-alive count great then `IdleKeepAliveThreshold`
* Add major session pool config params as `connect.WithSessionPool*()` options

## 2.0.3
* Added panic for wrong `NextSet`/`NextStreamSet` call

## 2.0.2
* Fixed infinite keep alive session on transport errors `Cancelled` and `DeadlineExceeded`

## 2.0.1
* Fixed parser of connection string
* Fixed `EnsurePathExists` and `CleanupDatabase` methods
* Fixed `basic_example_v1`
* Renamed example cli flag `-link=connectionString` to `-ydb=connectionString` for connection string to YDB
* Added `-connect-timeout` flag to example cli
* Fixed some linter issues

## 2.0.0
* Renamed package ydbx to connect. New usage semantic: `connect.New()` instead `ydbx.Connect()`
* Added `healthcheck` example
* Fixed all examples with usage connect package
* Dropped `example/internal/ydbutil` package
* Simplified API of Traces - replace all pairs start/done to single handler with closure.

## 1.5.2
* Fixed `WithYdbCA` at nil certPool case

## 1.5.1
* Fixed package name of `ydbx`

## 1.5.0
* Added `ydbx` package

## 1.4.1
* Fixed `fmt.Errorf` error wrapping and some linter issues

## 1.4.0
* Added helper for create credentials from environ
* Added anonymous credentials
* Move YDB Certificate Authority from auth/iam package to root  package. YDB CA need to dial with
  dedicated YDB and not need to dial with IAM. YDB CA automatically added to all grpc calling

## 1.3.0
* Added `Compose` method to traces

## 1.2.0
* Load YDB certificates by default with TLS connection

## 1.1.0
* Support scan-query method in `ydbsql` (database/sql API)

## 1.0.7
* Use `github.com/golang-jwt/jwt` instead of `github.com/dgrijalva/jwt-go`

## 1.0.6
* Append (if not exits) SYNC Operation mode on table calls: *Session, *DataQuery, *Transaction, KeepAlive

## 1.0.5
* Remove unused ContextDeadlineMapping driver config (always used default value)
* Simplify operation params logic
* Append (if not exits) SYNC Operation mode on ExecuteDataQuery call

## 1.0.4
* Fixed timeout and cancellation setting for YDB operations
* Introduced possibility to use `ContextDeadlineNoMapping` once again

## 1.0.3
* Negative `table.Client.MaxQueryCacheSize` will disable a client query cache now
* Refactoring of `meta.go` for simple adding in the future new headers to requests
* Added support `x-ydb-trace-id` as standard SDK header

## 1.0.2
* Implements smart lazy createSession for best control of create/delete session balance. This feature fix leakage of forgotten sessions on server-side
* Some imporvements of session pool stats

## 1.0.1
* Fix closing sessions on PutBusy()
* Force setting operation timeout from client context timeout (if this timeout less then default operation timeout)
* Added helper `ydb.ContextWithoutDeadline` for clearing existing context from any deadlines

## 1.0.0
* SDK versioning switched to `Semantic Versioning 2.0.0`

## 2021.04.1
* Added `table.TimeToLiveSettings` struct and corresponding
  `table.WithTimeToLiveSettings`, `table.WithSetTimeToLive`
  and `table.WithDropTimeToLive` options.
* Deprecated `table.TTLSettings` struct alongside with
  `table.WithTTL`, `table.WithSetTTL` and `table.WithDropTTL` functions.

## 2021.03.2
* Add Truncated flag support.

## 2021.03.1
* Fixed a race between `SessionPool.Put` and `SessionPool.Get`, where the latter
  would end up waiting forever for a session that is already in the pool.

## 2021.02.1
* Changed semantics of `table.Result.O...` methods (e.g., `OUTF8`):
  it will not fail if current item is non-optional primitive.

## 2020.12.1
* added CommitTx method, which returns QueryStats

## 2020.11.4
* re-implementation of ydb.Value comparison
* fix basic examples

## 2020.11.3
* increase default and minimum `Dialer.KeepAlive` setting

## 2020.11.2
* added `ydbsql/connector` options to configure default list of `ExecDataQueryOption`

## 2020.11.1
* tune `grpc.Conn` behaviour

## 2020.10.4
* function to compare two ydb.Value

## 2020.10.3
* support scan query execution

## 2020.10.2
* add table Ttl options

## 2020.10.1
* added `KeyBloomFilter` support for `CreateTable`, `AlterTable` and `DescribeTalbe`
* added `PartitioningSettings` support for `CreateTable`, `AlterTable` and `DescribeTalbe`. Move to `PartitioningSettings` object

## 2020.09.3
* add `FastDial` option to `DriverConfig`.
  This will allow `Dialer` to return `Driver` as soon as the 1st connection is ready.

## 2020.09.2
* parallelize endpoint operations

## 2020.09.1
* added `ProcessCPUTime` method to `QueryStats`
* added `ReadReplicasSettings` support for `CreateTable`, `AlterTable` and `DescribeTalbe`
* added `StorageSettings` support for `CreateTable`, `AlterTable` and `DescribeTalbe`

## 2020.08.2
* added `PartitioningSettings` support for `CreateTable` and `AlterTable`

## 2020.08.1
* added `CPUTime` and `AffectedShards` fields to `QueryPhase` struct
* added `CompilationStats` statistics

## 2020.07.7
* support manage table attributes

## 2020.07.6
* support Column Families

## 2020.07.5
* support new types: DyNumber, JsonDocument

## 2020.07.4
* added coordination service
* added rate_limiter service

## 2020.07.3
* made `api` wrapper for `internal` api subset

## 2020.07.2
* return TableStats and PartitionStats on DescribeTable request with options
* added `ydbsql/connector` option to configure `DefaultTxControl`

## 2020.07.1
* support go modules tooling for ydbgen

## 2020.06.2
* refactored `InstanceServiceAccount`: refresh token in background.
  Also, will never produce error on creation
* added getting `ydb.Credentials` examples

## 2020.06.1

* exported internal `api.Wrap`/`api.Unwrap` methods and linked structures

## 2020.04.5

* return on discovery only endpoints that match SSL status of driver

## 2020.04.4

* added GCP metadata auth style with `InstanceServiceAccount` in `auth.iam`

## 2020.04.3

* fix race in `auth.metadata`
* fix races in test hooks

## 2020.04.2

* set limits to grpc `MaxCallRecvMsgSize` and `MaxCallSendMsgSize` to 64MB
* remove deprecated IAM (jwt) `Client` structure
* fix panic on nil dereference while accessing optional fields of `IssueMessage` message

## 2020.04.1

* added options to `DescribeTable` request
* added `ydbsql/connector` options to configure `pool`s  `KeepAliveBatchSize`, `KeepAliveTimeout`, `CreateSessionTimeout`, `DeleteTimeout`

## 2020.03.2

* set session keepAlive period to 5 min - same as in other SDKs
* fix panic on access to index after pool close

## 2020.03.1

* added session pre-creation limit check in pool
* added discovery trigger on more then half unhealthy transport connects
* await transport connect only if no healthy connections left

## 2020.02

* support cloud IAM (jwt) authorization from service account file
* minimum version of Go become 1.13. Started support of new `errors` features<|MERGE_RESOLUTION|>--- conflicted
+++ resolved
@@ -1,11 +1,9 @@
-<<<<<<< HEAD
 * Reimplement internal balancers logic
-=======
+
 ## v3.24.1
 * Refactored initialization of coordination, ratelimiter, scheme, scripting and table clients from `internal/lazy` package to each client initialization with `sync.Once`
 * Removed `internal/lazy` package
 * Added retry option `retry.WithStackTrace` for wrapping errors with stacktrace
->>>>>>> d423070c
 
 ## v3.24.0
 * Fixed re-opening case after close lazy-initialized clients
