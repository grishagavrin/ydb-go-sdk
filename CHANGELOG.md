--- conflicted
+++ resolved
@@ -1,8 +1,5 @@
-<<<<<<< HEAD
 * Fixed redundant trace call for finished `database/sql` transactions
-=======
 * Added repeater event type to wake-up func context
->>>>>>> 701b194f
 * Refactored default logger format
 * Refactored `internal/conn.coonError` format
 * Fixed data race on `internal/conn.conn.cc` access
