--- conflicted
+++ resolved
@@ -5,11 +5,8 @@
 * Added `meta.WithTrailerCallback(ctx, callback)` context modifier for attaching callback function which will be called on incoming metadata
 * Added `meta.ConsumedUnits(metadata.MD)` method for getting consumed units from metadata
 * Added `NestedCall` field to retry trace start infos for alarm on nested calls
-<<<<<<< HEAD
+* Added `topicoptions.WithWriterTrace` option for attach tracer into separated writer
 * Added `sugar.IsTableExists()` helper for check existence of table
-=======
-* Added `topicoptions.WithWriterTrace` option for attach tracer into separated writer
->>>>>>> a449c53f
 
 ## v3.39.0
 * Removed message level partitioning from experimental topic API. It is unavailable on server side yet.
