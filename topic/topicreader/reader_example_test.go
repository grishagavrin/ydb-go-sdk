--- conflicted
+++ resolved
@@ -41,215 +41,8 @@
 	}
 }
 
-<<<<<<< HEAD
-func Example_readWithOwnReadProgressStorage() {
-	ctx := context.TODO()
-	db := dbConnect()
-
-	reader, _ := db.Topic().StartReader("consumer", topicoptions.ReadTopic("asd"),
-		topicoptions.WithGetPartitionStartOffset(
-			func(
-				ctx context.Context,
-				req topicoptions.GetPartitionStartOffsetRequest,
-			) (
-				res topicoptions.GetPartitionStartOffsetResponse,
-				err error,
-			) {
-				offset, err := readLastOffsetFromDB(ctx, req.Topic, req.PartitionID)
-				res.StartFrom(offset)
-
-				// Reader will stop if return err != nil
-				return res, err
-			}),
-	)
-
-	for {
-		batch, _ := reader.ReadMessageBatch(ctx)
-
-		processBatch(batch)
-		_ = externalSystemCommit(
-			batch.Context(),
-			batch.Topic(),
-			batch.PartitionID(),
-			getEndOffset(batch),
-		)
-	}
-}
-
-func Example_readWithExplicitPartitionStartStopHandler() {
-	ctx := context.TODO()
-	db := dbConnect()
-
-	readContext, stopReader := context.WithCancel(context.Background())
-	defer stopReader()
-
-	reader, _ := db.Topic().StartReader("consumer", topicoptions.ReadTopic("asd"),
-		topicoptions.WithTracer(
-			trace.Topic{
-				OnReaderPartitionReadStartResponse: func(info trace.OnReaderStreamPartitionReadStartInfo) {
-					err := externalSystemLock(info.PartitionContext, info.Topic, info.PartitionID)
-					if err != nil {
-						stopReader()
-					}
-				},
-				OnReaderPartitionReadStop: func(info trace.OnReaderStreamPartitionReadStopInfo) {
-					if info.Graceful {
-						err := externalSystemUnlock(ctx, info.Topic, info.PartitionID)
-						if err != nil {
-							stopReader()
-						}
-					}
-				},
-			},
-		),
-	)
-
-	go func() {
-		<-readContext.Done()
-		_ = reader.Close(ctx)
-	}()
-
-	for {
-		batch, _ := reader.ReadMessageBatch(readContext)
-
-		processBatch(batch)
-		_ = externalSystemCommit(
-			batch.Context(),
-			batch.Topic(),
-			batch.PartitionID(),
-			getEndOffset(batch),
-		)
-	}
-}
-
-func Example_readWithExplicitPartitionStartStopHandlerAndOwnReadProgressStorage() {
-	ctx := context.TODO()
-	db := dbConnect()
-
-	readContext, stopReader := context.WithCancel(context.Background())
-	defer stopReader()
-
-	readStartPosition := func(
-		ctx context.Context,
-		req topicoptions.GetPartitionStartOffsetRequest,
-	) (res topicoptions.GetPartitionStartOffsetResponse, err error) {
-		offset, err := readLastOffsetFromDB(ctx, req.Topic, req.PartitionID)
-		res.StartFrom(offset)
-
-		// Reader will stop if return err != nil
-		return res, err
-	}
-
-	onPartitionStart := func(info trace.OnReaderStreamPartitionReadStartInfo) {
-		err := externalSystemLock(info.PartitionContext, info.Topic, info.PartitionID)
-		if err != nil {
-			stopReader()
-		}
-	}
-
-	onPartitionStop := func(info trace.OnReaderStreamPartitionReadStopInfo) {
-		if info.Graceful {
-			err := externalSystemUnlock(ctx, info.Topic, info.PartitionID)
-			if err != nil {
-				stopReader()
-			}
-		}
-	}
-
-	r, _ := db.Topic().StartReader("consumer", topicoptions.ReadTopic("asd"),
-
-		topicoptions.WithGetPartitionStartOffset(readStartPosition),
-		topicoptions.WithTracer(
-			trace.Topic{
-				OnReaderPartitionReadStartResponse: onPartitionStart,
-				OnReaderPartitionReadStop:          onPartitionStop,
-			},
-		),
-	)
-	go func() {
-		<-readContext.Done()
-		_ = r.Close(ctx)
-	}()
-
-	for {
-		batch, _ := r.ReadMessageBatch(readContext)
-
-		processBatch(batch)
-		_ = externalSystemCommit(batch.Context(), batch.Topic(), batch.PartitionID(), getEndOffset(batch))
-	}
-}
-
-func Example_receiveCommitNotify() {
-	ctx := context.TODO()
-	db := dbConnect()
-
-	reader, _ := db.Topic().StartReader("consumer", topicoptions.ReadTopic("asd"),
-		topicoptions.WithTracer(trace.Topic{
-			OnReaderStreamCommittedNotify: func(info trace.OnReaderStreamCommittedInfo) {
-				// called when receive commit notify from server
-				fmt.Println(info.Topic, info.PartitionID, info.CommittedOffset)
-			},
-		},
-		),
-	)
-
-	for {
-		msg, _ := reader.ReadMessage(ctx)
-		processMessage(msg)
-	}
-}
-
-func processBatch(batch *topicreader.Batch) {
-	ctx := batch.Context() // batch.Context() will cancel if partition revoke by server or connection broke
-	if len(batch.Messages) == 0 {
-		return
-	}
-
-	buf := &bytes.Buffer{}
-	for _, msg := range batch.Messages {
-		buf.Reset()
-		_, _ = buf.ReadFrom(msg)
-		_, _ = io.Copy(buf, msg)
-		writeMessagesToDB(ctx, buf.Bytes())
-	}
-}
-
-func processMessage(m *topicreader.Message) {
-	body, _ := ioutil.ReadAll(m)
-	writeToDB(
-		m.Context(), // m.Context will skip if server revoke partition or connection to server broken
-		m.SeqNo, body)
-}
-
-func writeToDB(ctx context.Context, id int64, body []byte) {
-}
-
-func writeBatchToDB(ctx context.Context, t time.Time, data []byte) {
-}
-
-func writeMessagesToDB(ctx context.Context, data []byte) {}
-
-func externalSystemLock(ctx context.Context, topic string, partition int64) (err error) {
-	panic("example stub")
-}
-
-func readLastOffsetFromDB(ctx context.Context, topic string, partition int64) (int64, error) {
-	panic("example stub")
-}
-
-func externalSystemUnlock(ctx context.Context, topic string, partition int64) error {
-	panic("example stub")
-}
-
-func externalSystemCommit(ctx context.Context, topic string, partition int64, offset int64) error {
-	panic("example stub")
-}
-
-func getEndOffset(b *topicreader.Batch) int64 {
-=======
 func processBatch(ctx context.Context, batch *topicreader.Batch) {
 	// recommend derive ctx from batch.Context() for handle signal about stop message processing
->>>>>>> f6e35cf7
 	panic("example stub")
 }
 
