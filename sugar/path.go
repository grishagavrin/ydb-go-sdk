--- conflicted
+++ resolved
@@ -6,10 +6,6 @@
 	"path"
 	"strings"
 
-<<<<<<< HEAD
-	"github.com/ydb-platform/ydb-go-sdk/v3"
-=======
->>>>>>> 5f94ff66
 	"github.com/ydb-platform/ydb-go-sdk/v3/internal/xerrors"
 	"github.com/ydb-platform/ydb-go-sdk/v3/scheme"
 	"github.com/ydb-platform/ydb-go-sdk/v3/table"
@@ -52,11 +48,7 @@
 // pathToCreate is a database root relative path
 // MakeRecursive method equal bash command `mkdir -p ~/path/to/create`
 // where `~` - is a root of database
-<<<<<<< HEAD
-func MakeRecursive(ctx context.Context, db *ydb.Driver, pathToCreate string) error {
-=======
 func MakeRecursive(ctx context.Context, db dbForMakeRecursive, pathToCreate string) error {
->>>>>>> 5f94ff66
 	if strings.HasPrefix(pathToCreate, sysTable+"/") {
 		return xerrors.WithStackTrace(
 			fmt.Errorf("making directory %q inside system path %q not supported", pathToCreate, sysTable),
@@ -97,11 +89,7 @@
 // Empty prefix means than use root of database.
 // RemoveRecursive method equal bash command `rm -rf ~/path/to/remove`
 // where `~` - is a root of database
-<<<<<<< HEAD
-func RemoveRecursive(ctx context.Context, db *ydb.Driver, pathToRemove string) error {
-=======
 func RemoveRecursive(ctx context.Context, db dbFoRemoveRecursive, pathToRemove string) error {
->>>>>>> 5f94ff66
 	fullSysTablePath := path.Join(db.Name(), sysTable)
 	var rmPath func(int, string) error
 	rmPath = func(i int, p string) error {
@@ -178,12 +166,8 @@
 
 		return nil
 	}
-<<<<<<< HEAD
 	if !strings.HasPrefix(pathToRemove, db.Name()) {
 		pathToRemove = path.Join(db.Name(), pathToRemove)
 	}
 	return rmPath(0, pathToRemove)
-=======
-	return rmPath(0, path.Join(db.Name(), pathToRemove))
->>>>>>> 5f94ff66
 }