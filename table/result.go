package table

import (
	"context"

	"github.com/ydb-platform/ydb-go-genproto/protos/Ydb"
	"github.com/ydb-platform/ydb-go-genproto/protos/Ydb_TableStats"

	"github.com/ydb-platform/ydb-go-sdk/v3/internal"
	"github.com/ydb-platform/ydb-go-sdk/v3/internal/result"
)

// Result is a result of a query.
//
<<<<<<< HEAD
// Use NextSet(ctx), NextRow() and Scan() to advance through the result sets,
=======
// Use NextResultSet(), NextRow() and Scan() to advance through the result sets,
>>>>>>> 8a841151
// its rows and row's items.
//
//     res, err := s.Execute(ctx, txc, "SELECT ...")
//     defer res.Close()
<<<<<<< HEAD
//     for res.NextSet(ctx) {
=======
//     for res.NextResultSet() {
>>>>>>> 8a841151
//         for res.NextRow() {
//             var id int64
//             var name *string //optional value
//             res.Scan(&id,&name)
//         }
//     }
//     if err := res.Err() { // get any error encountered during iteration
//         // handle error
//     }
//
// If current value under scan
// is not requested type, then res.Err() become non-nil.
<<<<<<< HEAD
// After that, NextSet, NextRow will return false.
=======
// After that, NextResultSet(), NextRow() will return false.
>>>>>>> 8a841151
type Result struct {
	result.Scanner

	sets    []*Ydb.ResultSet
	nextSet int

	stats *Ydb_TableStats.QueryStats

	setCh       chan *Ydb.ResultSet
	setChErr    *error
	setChCancel func()

	err    error
	closed bool
}

// Stats returns query execution stats.
func (r *Result) Stats() (stats QueryStats) {
	stats.init(r.stats)
	return
}

// SetCount returns number of result sets.
// Note that it does not work if r is the result of streaming operation.
func (r *Result) SetCount() int {
	return len(r.sets)
}

// RowCount returns the number of rows among the all result sets.
// Note that it does not work if r is the result of streaming operation.
func (r *Result) RowCount() (n int) {
	for _, s := range r.sets {
		n += len(s.Rows)
	}
	return
}

// SetRowCount returns number of rows in the current result set.
func (r *Result) SetRowCount() int {
	return r.Scanner.RowCount()
}

// SetRowItemCount returns number of items in the current row.
func (r *Result) SetRowItemCount() int {
	return r.Scanner.ItemCount()
}

// Close closes the Result, preventing further iteration.
func (r *Result) Close() error {
	if r.closed {
		return nil
	}
	r.closed = true
	if r.setCh != nil {
		r.setChCancel()
	}
	return nil
}

// Err return scanner error
// To handle errors, do not need to check after scanning each row
// It is enough to check after reading all ResultSet
func (r *Result) Err() error {
	if r.err != nil {
		return r.err
	}
	return r.Scanner.Err()
}

func (r *Result) inactive() bool {
	return r.closed || r.err != nil || r.Scanner.Err() != nil
}

// Deprecated: Use HasNextResultSet
func (r *Result) HasNextSet() bool {
	return r.HasNextResultSet()
}

// HasNextResultSet reports whether result set may be advanced.
//
<<<<<<< HEAD
// It may be useful to call HasNextSet() instead of NextSet to look ahead
// without advancing the result set.
//
// Note that it does not work with sets from stream.
func (r *Result) HasNextSet() bool {
=======
// It may be useful to call HasNextResultSet() instead of NextResultSet() to look ahead
// without advancing the result set.
//
// Note that it does not work with sets from stream.
func (r *Result) HasNextResultSet() bool {
>>>>>>> 8a841151
	if r.inactive() || r.nextSet == len(r.sets) {
		return false
	}
	return true
}

<<<<<<< HEAD
// NextSet selects next result set in the result.
// columns - names of columns in the resultSet that will be scanned
// It returns false if there are no more result sets.
// Work with sets from stream.
func (r *Result) NextSet(ctx context.Context, columns ...string) bool {
	if !r.HasNextSet() {
		return r.nextStreamSet(ctx, columns...)
=======
// Deprecated: Use only NextResultSet with context
func (r *Result) NextSet(columns ...string) bool {
	if !r.HasNextResultSet() {
		return false
>>>>>>> 8a841151
	}
	result.Reset(&r.Scanner, r.sets[r.nextSet], columns...)
	r.nextSet++
	return true
}

// NextResultSet selects next result set in the result.
// columns - names of columns in the resultSet that will be scanned
// It returns false if there are no more result sets.
// Stream sets are supported.
func (r *Result) NextResultSet(ctx context.Context, columns ...string) bool {
	if !r.HasNextResultSet() {
		return r.nextStreamSet(ctx, columns...)
	}
	result.Reset(&r.Scanner, r.sets[r.nextSet], columns...)
	r.nextSet++
	return true
}

// Truncated returns true if current result set has been truncated by server.
func (r *Result) Truncated() bool {
	return r.Scanner.ResultSetTruncated()
}

<<<<<<< HEAD
=======
// Deprecated: Use only NextResultSet with context
func (r *Result) NextStreamSet(ctx context.Context, columns ...string) bool {
	return r.nextStreamSet(ctx, columns...)
}

// NextStreamSet selects next result set from the result of streaming operation.
// columns - names of columns in the resultSet that will be scanned
// It returns false if stream is closed or ctx is canceled.
// Note that in case of context cancelation it marks via error set.
>>>>>>> 8a841151
func (r *Result) nextStreamSet(ctx context.Context, columns ...string) bool {
	if r.inactive() || r.setCh == nil {
		return false
	}
	select {
	case s, ok := <-r.setCh:
		if !ok {
			if r.setChErr != nil {
				r.err = *r.setChErr
			}
			return false
		}
		result.Reset(&r.Scanner, s, columns...)
		return true

	case <-ctx.Done():
		if r.err == nil {
			r.err = ctx.Err()
		}
		result.Reset(&r.Scanner, nil)
		return false
	}
}

// Columns allows to iterate over all columns of the current result set.
func (r *Result) Columns(it func(Column)) {
	result.Columns(&r.Scanner, func(name string, typ internal.T) {
		it(Column{
			Name: name,
			Type: typ,
		})
	})
}<|MERGE_RESOLUTION|>--- conflicted
+++ resolved
@@ -12,20 +12,12 @@
 
 // Result is a result of a query.
 //
-<<<<<<< HEAD
-// Use NextSet(ctx), NextRow() and Scan() to advance through the result sets,
-=======
 // Use NextResultSet(), NextRow() and Scan() to advance through the result sets,
->>>>>>> 8a841151
 // its rows and row's items.
 //
 //     res, err := s.Execute(ctx, txc, "SELECT ...")
 //     defer res.Close()
-<<<<<<< HEAD
-//     for res.NextSet(ctx) {
-=======
 //     for res.NextResultSet() {
->>>>>>> 8a841151
 //         for res.NextRow() {
 //             var id int64
 //             var name *string //optional value
@@ -38,11 +30,7 @@
 //
 // If current value under scan
 // is not requested type, then res.Err() become non-nil.
-<<<<<<< HEAD
-// After that, NextSet, NextRow will return false.
-=======
 // After that, NextResultSet(), NextRow() will return false.
->>>>>>> 8a841151
 type Result struct {
 	result.Scanner
 
@@ -123,39 +111,21 @@
 
 // HasNextResultSet reports whether result set may be advanced.
 //
-<<<<<<< HEAD
-// It may be useful to call HasNextSet() instead of NextSet to look ahead
-// without advancing the result set.
-//
-// Note that it does not work with sets from stream.
-func (r *Result) HasNextSet() bool {
-=======
 // It may be useful to call HasNextResultSet() instead of NextResultSet() to look ahead
 // without advancing the result set.
 //
 // Note that it does not work with sets from stream.
 func (r *Result) HasNextResultSet() bool {
->>>>>>> 8a841151
 	if r.inactive() || r.nextSet == len(r.sets) {
 		return false
 	}
 	return true
 }
 
-<<<<<<< HEAD
-// NextSet selects next result set in the result.
-// columns - names of columns in the resultSet that will be scanned
-// It returns false if there are no more result sets.
-// Work with sets from stream.
-func (r *Result) NextSet(ctx context.Context, columns ...string) bool {
-	if !r.HasNextSet() {
-		return r.nextStreamSet(ctx, columns...)
-=======
 // Deprecated: Use only NextResultSet with context
 func (r *Result) NextSet(columns ...string) bool {
 	if !r.HasNextResultSet() {
 		return false
->>>>>>> 8a841151
 	}
 	result.Reset(&r.Scanner, r.sets[r.nextSet], columns...)
 	r.nextSet++
@@ -180,8 +150,6 @@
 	return r.Scanner.ResultSetTruncated()
 }
 
-<<<<<<< HEAD
-=======
 // Deprecated: Use only NextResultSet with context
 func (r *Result) NextStreamSet(ctx context.Context, columns ...string) bool {
 	return r.nextStreamSet(ctx, columns...)
@@ -191,7 +159,6 @@
 // columns - names of columns in the resultSet that will be scanned
 // It returns false if stream is closed or ctx is canceled.
 // Note that in case of context cancelation it marks via error set.
->>>>>>> 8a841151
 func (r *Result) nextStreamSet(ctx context.Context, columns ...string) bool {
 	if r.inactive() || r.setCh == nil {
 		return false
