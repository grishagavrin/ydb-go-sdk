package types

import (
	"bytes"

<<<<<<< HEAD
=======
	"github.com/ydb-platform/ydb-go-sdk/v3/internal/scanner"
>>>>>>> f838b395
	"github.com/ydb-platform/ydb-go-sdk/v3/internal/types"
)

// Type describes YDB data types.
type Type = types.Type

// Equal checks for type equivalence
func Equal(lhs, rhs Type) bool {
<<<<<<< HEAD
	return types.TypesEqual(lhs, rhs)
}

func List(t Type) Type {
	return types.List(t)
}

func Tuple(elems ...Type) Type {
	return types.Tuple(elems...)
=======
	return types.Equal(lhs, rhs)
}

func List(t Type) Type {
	return types.NewList(t)
}

func Tuple(elems ...Type) Type {
	return types.NewTuple(elems...)
>>>>>>> f838b395
}

type tStructType struct {
	fields []types.StructField
}

type StructOption func(*tStructType)

func StructField(name string, t Type) StructOption {
	return func(s *tStructType) {
		s.fields = append(s.fields, types.StructField{
			Name: name,
			T:    t,
		})
	}
}

func Struct(opts ...StructOption) Type {
	var s tStructType
	for _, opt := range opts {
		if opt != nil {
			opt(&s)
		}
	}

<<<<<<< HEAD
	return types.Struct(s.fields...)
}

func Dict(k, v Type) Type {
	return types.Dict(k, v)
=======
	return types.NewStruct(s.fields...)
}

func Dict(k, v Type) Type {
	return types.NewDict(k, v)
>>>>>>> f838b395
}

func VariantStruct(opts ...StructOption) Type {
	var s tStructType
	for _, opt := range opts {
		if opt != nil {
			opt(&s)
		}
	}

<<<<<<< HEAD
	return types.VariantStruct(s.fields...)
}

func VariantTuple(elems ...Type) Type {
	return types.VariantTuple(elems...)
}

func Void() Type {
	return types.Void()
}

func Optional(t Type) Type {
	return types.Optional(t)
=======
	return types.NewVariantStruct(s.fields...)
}

func VariantTuple(elems ...Type) Type {
	return types.NewVariantTuple(elems...)
}

func Void() Type {
	return types.NewVoid()
}

func Optional(t Type) Type {
	return types.NewOptional(t)
>>>>>>> f838b395
}

var DefaultDecimal = DecimalType(22, 9)

func DecimalType(precision, scale uint32) Type {
<<<<<<< HEAD
	return types.Decimal(precision, scale)
}

func DecimalTypeFromDecimal(d *Decimal) Type {
	return types.Decimal(d.Precision, d.Scale)
=======
	return types.NewDecimal(precision, scale)
}

func DecimalTypeFromDecimal(d *Decimal) Type {
	return types.NewDecimal(d.Precision, d.Scale)
>>>>>>> f838b395
}

// Primitive types known by YDB.
const (
<<<<<<< HEAD
	TypeUnknown      = types.TypeUnknown
	TypeBool         = types.TypeBool
	TypeInt8         = types.TypeInt8
	TypeUint8        = types.TypeUint8
	TypeInt16        = types.TypeInt16
	TypeUint16       = types.TypeUint16
	TypeInt32        = types.TypeInt32
	TypeUint32       = types.TypeUint32
	TypeInt64        = types.TypeInt64
	TypeUint64       = types.TypeUint64
	TypeFloat        = types.TypeFloat
	TypeDouble       = types.TypeDouble
	TypeDate         = types.TypeDate
	TypeDatetime     = types.TypeDatetime
	TypeTimestamp    = types.TypeTimestamp
	TypeInterval     = types.TypeInterval
	TypeTzDate       = types.TypeTzDate
	TypeTzDatetime   = types.TypeTzDatetime
	TypeTzTimestamp  = types.TypeTzTimestamp
	TypeString       = types.TypeBytes
	TypeBytes        = types.TypeBytes
	TypeUTF8         = types.TypeText
	TypeText         = types.TypeText
	TypeYSON         = types.TypeYSON
	TypeJSON         = types.TypeJSON
	TypeUUID         = types.TypeUUID
	TypeJSONDocument = types.TypeJSONDocument
	TypeDyNumber     = types.TypeDyNumber
=======
	TypeUnknown      = types.Unknown
	TypeBool         = types.Bool
	TypeInt8         = types.Int8
	TypeUint8        = types.Uint8
	TypeInt16        = types.Int16
	TypeUint16       = types.Uint16
	TypeInt32        = types.Int32
	TypeUint32       = types.Uint32
	TypeInt64        = types.Int64
	TypeUint64       = types.Uint64
	TypeFloat        = types.Float
	TypeDouble       = types.Double
	TypeDate         = types.Date
	TypeDatetime     = types.Datetime
	TypeTimestamp    = types.Timestamp
	TypeInterval     = types.Interval
	TypeTzDate       = types.TzDate
	TypeTzDatetime   = types.TzDatetime
	TypeTzTimestamp  = types.TzTimestamp
	TypeString       = types.Bytes
	TypeBytes        = types.Bytes
	TypeUTF8         = types.Text
	TypeText         = types.Text
	TypeYSON         = types.YSON
	TypeJSON         = types.JSON
	TypeUUID         = types.UUID
	TypeJSONDocument = types.JSONDocument
	TypeDyNumber     = types.DyNumber
>>>>>>> f838b395
)

// WriteTypeStringTo writes ydb type string representation into buffer
//
// Deprecated: use types.Type.Yql() instead
func WriteTypeStringTo(buf *bytes.Buffer, t Type) { //nolint: interfacer
	buf.WriteString(t.Yql())
}

type (
	RawValue = scanner.RawValue
	Scanner  = scanner.Scanner
)<|MERGE_RESOLUTION|>--- conflicted
+++ resolved
@@ -3,10 +3,7 @@
 import (
 	"bytes"
 
-<<<<<<< HEAD
-=======
 	"github.com/ydb-platform/ydb-go-sdk/v3/internal/scanner"
->>>>>>> f838b395
 	"github.com/ydb-platform/ydb-go-sdk/v3/internal/types"
 )
 
@@ -15,17 +12,6 @@
 
 // Equal checks for type equivalence
 func Equal(lhs, rhs Type) bool {
-<<<<<<< HEAD
-	return types.TypesEqual(lhs, rhs)
-}
-
-func List(t Type) Type {
-	return types.List(t)
-}
-
-func Tuple(elems ...Type) Type {
-	return types.Tuple(elems...)
-=======
 	return types.Equal(lhs, rhs)
 }
 
@@ -35,7 +21,6 @@
 
 func Tuple(elems ...Type) Type {
 	return types.NewTuple(elems...)
->>>>>>> f838b395
 }
 
 type tStructType struct {
@@ -61,19 +46,11 @@
 		}
 	}
 
-<<<<<<< HEAD
-	return types.Struct(s.fields...)
-}
-
-func Dict(k, v Type) Type {
-	return types.Dict(k, v)
-=======
 	return types.NewStruct(s.fields...)
 }
 
 func Dict(k, v Type) Type {
 	return types.NewDict(k, v)
->>>>>>> f838b395
 }
 
 func VariantStruct(opts ...StructOption) Type {
@@ -84,21 +61,6 @@
 		}
 	}
 
-<<<<<<< HEAD
-	return types.VariantStruct(s.fields...)
-}
-
-func VariantTuple(elems ...Type) Type {
-	return types.VariantTuple(elems...)
-}
-
-func Void() Type {
-	return types.Void()
-}
-
-func Optional(t Type) Type {
-	return types.Optional(t)
-=======
 	return types.NewVariantStruct(s.fields...)
 }
 
@@ -112,59 +74,20 @@
 
 func Optional(t Type) Type {
 	return types.NewOptional(t)
->>>>>>> f838b395
 }
 
 var DefaultDecimal = DecimalType(22, 9)
 
 func DecimalType(precision, scale uint32) Type {
-<<<<<<< HEAD
-	return types.Decimal(precision, scale)
-}
-
-func DecimalTypeFromDecimal(d *Decimal) Type {
-	return types.Decimal(d.Precision, d.Scale)
-=======
 	return types.NewDecimal(precision, scale)
 }
 
 func DecimalTypeFromDecimal(d *Decimal) Type {
 	return types.NewDecimal(d.Precision, d.Scale)
->>>>>>> f838b395
 }
 
 // Primitive types known by YDB.
 const (
-<<<<<<< HEAD
-	TypeUnknown      = types.TypeUnknown
-	TypeBool         = types.TypeBool
-	TypeInt8         = types.TypeInt8
-	TypeUint8        = types.TypeUint8
-	TypeInt16        = types.TypeInt16
-	TypeUint16       = types.TypeUint16
-	TypeInt32        = types.TypeInt32
-	TypeUint32       = types.TypeUint32
-	TypeInt64        = types.TypeInt64
-	TypeUint64       = types.TypeUint64
-	TypeFloat        = types.TypeFloat
-	TypeDouble       = types.TypeDouble
-	TypeDate         = types.TypeDate
-	TypeDatetime     = types.TypeDatetime
-	TypeTimestamp    = types.TypeTimestamp
-	TypeInterval     = types.TypeInterval
-	TypeTzDate       = types.TypeTzDate
-	TypeTzDatetime   = types.TypeTzDatetime
-	TypeTzTimestamp  = types.TypeTzTimestamp
-	TypeString       = types.TypeBytes
-	TypeBytes        = types.TypeBytes
-	TypeUTF8         = types.TypeText
-	TypeText         = types.TypeText
-	TypeYSON         = types.TypeYSON
-	TypeJSON         = types.TypeJSON
-	TypeUUID         = types.TypeUUID
-	TypeJSONDocument = types.TypeJSONDocument
-	TypeDyNumber     = types.TypeDyNumber
-=======
 	TypeUnknown      = types.Unknown
 	TypeBool         = types.Bool
 	TypeInt8         = types.Int8
@@ -193,7 +116,6 @@
 	TypeUUID         = types.UUID
 	TypeJSONDocument = types.JSONDocument
 	TypeDyNumber     = types.DyNumber
->>>>>>> f838b395
 )
 
 // WriteTypeStringTo writes ydb type string representation into buffer
