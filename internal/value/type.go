package value

import (
	"fmt"

	"github.com/ydb-platform/ydb-go-genproto/protos/Ydb"

	"github.com/ydb-platform/ydb-go-sdk/v3/internal/allocator"
	"github.com/ydb-platform/ydb-go-sdk/v3/internal/xstring"
)

type Type interface {
	Yql() string
	String() string

	toYDB(a *allocator.Allocator) *Ydb.Type
	equalsTo(rhs Type) bool
}

func TypeToYDB(t Type, a *allocator.Allocator) *Ydb.Type {
	return t.toYDB(a)
}

func TypeFromYDB(x *Ydb.Type) Type {
	switch v := x.GetType().(type) {
	case *Ydb.Type_TypeId:
		return primitiveTypeFromYDB(v.TypeId)

	case *Ydb.Type_OptionalType:
		return Optional(TypeFromYDB(v.OptionalType.GetItem()))

	case *Ydb.Type_ListType:
		return List(TypeFromYDB(v.ListType.GetItem()))

	case *Ydb.Type_DecimalType:
		d := v.DecimalType
<<<<<<< HEAD
		return Decimal(d.GetPrecision(), d.GetScale())

	case *Ydb.Type_TupleType:
		t := v.TupleType
		return Tuple(TypesFromYDB(t.GetElements())...)

	case *Ydb.Type_StructType:
		s := v.StructType
		return Struct(StructFields(s.GetMembers())...)
=======

		return Decimal(d.Precision, d.Scale)

	case *Ydb.Type_TupleType:
		t := v.TupleType

		return Tuple(TypesFromYDB(t.Elements)...)

	case *Ydb.Type_StructType:
		s := v.StructType

		return Struct(StructFields(s.Members)...)
>>>>>>> 9ca8650e

	case *Ydb.Type_DictType:
		keyType, valueType := TypeFromYDB(v.DictType.GetKey()), TypeFromYDB(v.DictType.GetPayload())
		if valueType.equalsTo(Void()) {
			return Set(keyType)
		}

		return Dict(keyType, valueType)

	case *Ydb.Type_VariantType:
		t := v.VariantType
		switch x := t.GetType().(type) {
		case *Ydb.VariantType_TupleItems:
			return VariantTuple(TypesFromYDB(x.TupleItems.GetElements())...)
		case *Ydb.VariantType_StructItems:
			return VariantStruct(StructFields(x.StructItems.GetMembers())...)
		default:
			panic("ydb: unknown variant type")
		}

	case *Ydb.Type_VoidType:
		return Void()

	case *Ydb.Type_NullType:
		return Null()

	default:
		panic("ydb: unknown type")
	}
}

func primitiveTypeFromYDB(t Ydb.Type_PrimitiveTypeId) Type {
	switch t {
	case Ydb.Type_BOOL:
		return TypeBool
	case Ydb.Type_INT8:
		return TypeInt8
	case Ydb.Type_UINT8:
		return TypeUint8
	case Ydb.Type_INT16:
		return TypeInt16
	case Ydb.Type_UINT16:
		return TypeUint16
	case Ydb.Type_INT32:
		return TypeInt32
	case Ydb.Type_UINT32:
		return TypeUint32
	case Ydb.Type_INT64:
		return TypeInt64
	case Ydb.Type_UINT64:
		return TypeUint64
	case Ydb.Type_FLOAT:
		return TypeFloat
	case Ydb.Type_DOUBLE:
		return TypeDouble
	case Ydb.Type_DATE:
		return TypeDate
	case Ydb.Type_DATETIME:
		return TypeDatetime
	case Ydb.Type_TIMESTAMP:
		return TypeTimestamp
	case Ydb.Type_INTERVAL:
		return TypeInterval
	case Ydb.Type_TZ_DATE:
		return TypeTzDate
	case Ydb.Type_TZ_DATETIME:
		return TypeTzDatetime
	case Ydb.Type_TZ_TIMESTAMP:
		return TypeTzTimestamp
	case Ydb.Type_STRING:
		return TypeBytes
	case Ydb.Type_UTF8:
		return TypeText
	case Ydb.Type_YSON:
		return TypeYSON
	case Ydb.Type_JSON:
		return TypeJSON
	case Ydb.Type_UUID:
		return TypeUUID
	case Ydb.Type_JSON_DOCUMENT:
		return TypeJSONDocument
	case Ydb.Type_DYNUMBER:
		return TypeDyNumber
	default:
		panic("ydb: unexpected type")
	}
}

func TypesFromYDB(es []*Ydb.Type) []Type {
	ts := make([]Type, len(es))
	for i, el := range es {
		ts[i] = TypeFromYDB(el)
	}

	return ts
}

func TypesEqual(a, b Type) bool {
	return a.equalsTo(b)
}

type DecimalType struct {
	Precision uint32
	Scale     uint32
}

func (v *DecimalType) String() string {
	return v.Yql()
}

func (v *DecimalType) Name() string {
	return "Decimal"
}

func (v *DecimalType) Yql() string {
	return fmt.Sprintf("%s(%d,%d)", v.Name(), v.Precision, v.Scale)
}

func (v *DecimalType) equalsTo(rhs Type) bool {
	vv, ok := rhs.(*DecimalType)

	return ok && *v == *vv
}

func (v *DecimalType) toYDB(a *allocator.Allocator) *Ydb.Type {
	decimal := a.Decimal()

	decimal.Scale = v.Scale
	decimal.Precision = v.Precision

	typeDecimal := a.TypeDecimal()
	typeDecimal.DecimalType = decimal

	t := a.Type()
	t.Type = typeDecimal

	return t
}

func Decimal(precision, scale uint32) *DecimalType {
	return &DecimalType{
		Precision: precision,
		Scale:     scale,
	}
}

type dictType struct {
	keyType   Type
	valueType Type
}

func (v *dictType) String() string {
	return v.Yql()
}

func (v *dictType) Yql() string {
	buffer := xstring.Buffer()
	defer buffer.Free()
	buffer.WriteString("Dict<")
	buffer.WriteString(v.keyType.Yql())
	buffer.WriteByte(',')
	buffer.WriteString(v.valueType.Yql())
	buffer.WriteByte('>')

	return buffer.String()
}

func (v *dictType) equalsTo(rhs Type) bool {
	vv, ok := rhs.(*dictType)
	if !ok {
		return false
	}
	if !v.keyType.equalsTo(vv.keyType) {
		return false
	}
	if !v.valueType.equalsTo(vv.valueType) {
		return false
	}

	return true
}

func (v *dictType) toYDB(a *allocator.Allocator) *Ydb.Type {
	t := a.Type()

	typeDict := a.TypeDict()

	typeDict.DictType = a.Dict()

	typeDict.DictType.Key = v.keyType.toYDB(a)
	typeDict.DictType.Payload = v.valueType.toYDB(a)

	t.Type = typeDict

	return t
}

func Dict(key, value Type) (v *dictType) {
	return &dictType{
		keyType:   key,
		valueType: value,
	}
}

type emptyListType struct{}

func (v emptyListType) Yql() string {
	return "EmptyList"
}

func (v emptyListType) String() string {
	return v.Yql()
}

func (emptyListType) equalsTo(rhs Type) bool {
	_, ok := rhs.(emptyListType)

	return ok
}

func (emptyListType) toYDB(a *allocator.Allocator) *Ydb.Type {
	t := a.Type()

	t.Type = a.TypeEmptyList()

	return t
}

func EmptyList() emptyListType {
	return emptyListType{}
}

type emptyDictType struct{}

func (v emptyDictType) String() string {
	return v.Yql()
}

func (v emptyDictType) Yql() string {
	return "EmptyDict"
}

func (emptyDictType) equalsTo(rhs Type) bool {
	_, ok := rhs.(emptyDictType)

	return ok
}

func (emptyDictType) toYDB(a *allocator.Allocator) *Ydb.Type {
	t := a.Type()

	t.Type = a.TypeEmptyDict()

	return t
}

func EmptySet() emptyDictType {
	return emptyDictType{}
}

func EmptyDict() emptyDictType {
	return emptyDictType{}
}

type listType struct {
	itemType Type
}

func (v *listType) String() string {
	return v.Yql()
}

func (v *listType) Yql() string {
	return "List<" + v.itemType.Yql() + ">"
}

func (v *listType) equalsTo(rhs Type) bool {
	vv, ok := rhs.(*listType)
	if !ok {
		return false
	}

	return v.itemType.equalsTo(vv.itemType)
}

func (v *listType) toYDB(a *allocator.Allocator) *Ydb.Type {
	t := a.Type()

	list := a.List()

	list.Item = v.itemType.toYDB(a)

	typeList := a.TypeList()
	typeList.ListType = list

	t.Type = typeList

	return t
}

func List(t Type) *listType {
	return &listType{
		itemType: t,
	}
}

type setType struct {
	itemType Type
}

func (v *setType) String() string {
	return v.Yql()
}

func (v *setType) Yql() string {
	return "Set<" + v.itemType.Yql() + ">"
}

func (v *setType) equalsTo(rhs Type) bool {
	vv, ok := rhs.(*setType)
	if !ok {
		return false
	}

	return v.itemType.equalsTo(vv.itemType)
}

func (v *setType) toYDB(a *allocator.Allocator) *Ydb.Type {
	t := a.Type()

	typeDict := a.TypeDict()

	typeDict.DictType = a.Dict()

	typeDict.DictType.Key = v.itemType.toYDB(a)
	typeDict.DictType.Payload = _voidType

	t.Type = typeDict

	return t
}

func Set(t Type) *setType {
	return &setType{
		itemType: t,
	}
}

type optionalType struct {
	innerType Type
}

func (v optionalType) IsOptional() {}

func (v optionalType) InnerType() Type {
	return v.innerType
}

func (v optionalType) String() string {
	return v.Yql()
}

func (v optionalType) Yql() string {
	return "Optional<" + v.innerType.Yql() + ">"
}

func (v optionalType) equalsTo(rhs Type) bool {
	vv, ok := rhs.(optionalType)
	if !ok {
		return false
	}

	return v.innerType.equalsTo(vv.innerType)
}

func (v optionalType) toYDB(a *allocator.Allocator) *Ydb.Type {
	t := a.Type()

	typeOptional := a.TypeOptional()

	typeOptional.OptionalType = a.Optional()

	typeOptional.OptionalType.Item = v.innerType.toYDB(a)

	t.Type = typeOptional

	return t
}

func Optional(t Type) optionalType {
	return optionalType{
		innerType: t,
	}
}

type PrimitiveType uint

func (v PrimitiveType) String() string {
	return v.Yql()
}

func (v PrimitiveType) Yql() string {
	return primitiveString[v]
}

const (
	TypeUnknown PrimitiveType = iota
	TypeBool
	TypeInt8
	TypeUint8
	TypeInt16
	TypeUint16
	TypeInt32
	TypeUint32
	TypeInt64
	TypeUint64
	TypeFloat
	TypeDouble
	TypeDate
	TypeDatetime
	TypeTimestamp
	TypeInterval
	TypeTzDate
	TypeTzDatetime
	TypeTzTimestamp
	TypeBytes
	TypeText
	TypeYSON
	TypeJSON
	TypeUUID
	TypeJSONDocument
	TypeDyNumber
)

var primitive = [...]*Ydb.Type{
	TypeBool:         {Type: &Ydb.Type_TypeId{TypeId: Ydb.Type_BOOL}},
	TypeInt8:         {Type: &Ydb.Type_TypeId{TypeId: Ydb.Type_INT8}},
	TypeUint8:        {Type: &Ydb.Type_TypeId{TypeId: Ydb.Type_UINT8}},
	TypeInt16:        {Type: &Ydb.Type_TypeId{TypeId: Ydb.Type_INT16}},
	TypeUint16:       {Type: &Ydb.Type_TypeId{TypeId: Ydb.Type_UINT16}},
	TypeInt32:        {Type: &Ydb.Type_TypeId{TypeId: Ydb.Type_INT32}},
	TypeUint32:       {Type: &Ydb.Type_TypeId{TypeId: Ydb.Type_UINT32}},
	TypeInt64:        {Type: &Ydb.Type_TypeId{TypeId: Ydb.Type_INT64}},
	TypeUint64:       {Type: &Ydb.Type_TypeId{TypeId: Ydb.Type_UINT64}},
	TypeFloat:        {Type: &Ydb.Type_TypeId{TypeId: Ydb.Type_FLOAT}},
	TypeDouble:       {Type: &Ydb.Type_TypeId{TypeId: Ydb.Type_DOUBLE}},
	TypeDate:         {Type: &Ydb.Type_TypeId{TypeId: Ydb.Type_DATE}},
	TypeDatetime:     {Type: &Ydb.Type_TypeId{TypeId: Ydb.Type_DATETIME}},
	TypeTimestamp:    {Type: &Ydb.Type_TypeId{TypeId: Ydb.Type_TIMESTAMP}},
	TypeInterval:     {Type: &Ydb.Type_TypeId{TypeId: Ydb.Type_INTERVAL}},
	TypeTzDate:       {Type: &Ydb.Type_TypeId{TypeId: Ydb.Type_TZ_DATE}},
	TypeTzDatetime:   {Type: &Ydb.Type_TypeId{TypeId: Ydb.Type_TZ_DATETIME}},
	TypeTzTimestamp:  {Type: &Ydb.Type_TypeId{TypeId: Ydb.Type_TZ_TIMESTAMP}},
	TypeBytes:        {Type: &Ydb.Type_TypeId{TypeId: Ydb.Type_STRING}},
	TypeText:         {Type: &Ydb.Type_TypeId{TypeId: Ydb.Type_UTF8}},
	TypeYSON:         {Type: &Ydb.Type_TypeId{TypeId: Ydb.Type_YSON}},
	TypeJSON:         {Type: &Ydb.Type_TypeId{TypeId: Ydb.Type_JSON}},
	TypeUUID:         {Type: &Ydb.Type_TypeId{TypeId: Ydb.Type_UUID}},
	TypeJSONDocument: {Type: &Ydb.Type_TypeId{TypeId: Ydb.Type_JSON_DOCUMENT}},
	TypeDyNumber:     {Type: &Ydb.Type_TypeId{TypeId: Ydb.Type_DYNUMBER}},
}

var primitiveString = [...]string{
	TypeUnknown:      "<unknown>",
	TypeBool:         "Bool",
	TypeInt8:         "Int8",
	TypeUint8:        "Uint8",
	TypeInt16:        "Int16",
	TypeUint16:       "Uint16",
	TypeInt32:        "Int32",
	TypeUint32:       "Uint32",
	TypeInt64:        "Int64",
	TypeUint64:       "Uint64",
	TypeFloat:        "Float",
	TypeDouble:       "Double",
	TypeDate:         "Date",
	TypeDatetime:     "Datetime",
	TypeTimestamp:    "Timestamp",
	TypeInterval:     "Interval",
	TypeTzDate:       "TzDate",
	TypeTzDatetime:   "TzDatetime",
	TypeTzTimestamp:  "TzTimestamp",
	TypeBytes:        "String",
	TypeText:         "Utf8",
	TypeYSON:         "Yson",
	TypeJSON:         "Json",
	TypeUUID:         "Uuid",
	TypeJSONDocument: "JsonDocument",
	TypeDyNumber:     "DyNumber",
}

func (v PrimitiveType) equalsTo(rhs Type) bool {
	vv, ok := rhs.(PrimitiveType)
	if !ok {
		return false
	}

	return v == vv
}

func (v PrimitiveType) toYDB(*allocator.Allocator) *Ydb.Type {
	return primitive[v]
}

type (
	StructField struct {
		Name string
		T    Type
	}
	StructType struct {
		fields []StructField
	}
)

func (v *StructType) String() string {
	return v.Yql()
}

func (v *StructType) Yql() string {
	buffer := xstring.Buffer()
	defer buffer.Free()
	buffer.WriteString("Struct<")
	for i := range v.fields {
		if i > 0 {
			buffer.WriteByte(',')
		}
		buffer.WriteString("'" + v.fields[i].Name + "'")
		buffer.WriteByte(':')
		buffer.WriteString(v.fields[i].T.Yql())
	}
	buffer.WriteByte('>')

	return buffer.String()
}

func (v *StructType) equalsTo(rhs Type) bool {
	vv, ok := rhs.(*StructType)
	if !ok {
		return false
	}
	if len(v.fields) != len(vv.fields) {
		return false
	}
	for i := range v.fields {
		if v.fields[i].Name != vv.fields[i].Name {
			return false
		}
		if !v.fields[i].T.equalsTo(vv.fields[i].T) {
			return false
		}
	}

	return true
}

func (v *StructType) toYDB(a *allocator.Allocator) *Ydb.Type {
	t := a.Type()

	typeStruct := a.TypeStruct()

	typeStruct.StructType = a.Struct()

	for i := range v.fields {
		structMember := a.StructMember()
		structMember.Name = v.fields[i].Name
		structMember.Type = v.fields[i].T.toYDB(a)
		typeStruct.StructType.Members = append(
			typeStruct.StructType.GetMembers(),
			structMember,
		)
	}

	t.Type = typeStruct

	return t
}

func Struct(fields ...StructField) (v *StructType) {
	return &StructType{
		fields: fields,
	}
}

func StructFields(ms []*Ydb.StructMember) []StructField {
	fs := make([]StructField, len(ms))
	for i, m := range ms {
		fs[i] = StructField{
			Name: m.GetName(),
			T:    TypeFromYDB(m.GetType()),
		}
	}

	return fs
}

type TupleType struct {
	items []Type
}

func (v *TupleType) String() string {
	return v.Yql()
}

func (v *TupleType) Yql() string {
	buffer := xstring.Buffer()
	defer buffer.Free()
	buffer.WriteString("Tuple<")
	for i, t := range v.items {
		if i > 0 {
			buffer.WriteByte(',')
		}
		buffer.WriteString(t.Yql())
	}
	buffer.WriteByte('>')

	return buffer.String()
}

func (v *TupleType) equalsTo(rhs Type) bool {
	vv, ok := rhs.(*TupleType)
	if !ok {
		return false
	}
	if len(v.items) != len(vv.items) {
		return false
	}
	for i := range v.items {
		if !v.items[i].equalsTo(vv.items[i]) {
			return false
		}
	}

	return true
}

func (v *TupleType) toYDB(a *allocator.Allocator) *Ydb.Type {
	var items []Type
	if v != nil {
		items = v.items
	}
	t := a.Type()

	typeTuple := a.TypeTuple()

	typeTuple.TupleType = a.Tuple()

	for _, vv := range items {
		typeTuple.TupleType.Elements = append(typeTuple.TupleType.GetElements(), vv.toYDB(a))
	}

	t.Type = typeTuple

	return t
}

func Tuple(items ...Type) (v *TupleType) {
	return &TupleType{
		items: items,
	}
}

type variantStructType struct {
	*StructType
}

func (v *variantStructType) Yql() string {
	buffer := xstring.Buffer()
	defer buffer.Free()
	buffer.WriteString("Variant<")
	for i := range v.fields {
		if i > 0 {
			buffer.WriteByte(',')
		}
		buffer.WriteString("'" + v.fields[i].Name + "'")
		buffer.WriteByte(':')
		buffer.WriteString(v.fields[i].T.Yql())
	}
	buffer.WriteByte('>')

	return buffer.String()
}

func (v *variantStructType) equalsTo(rhs Type) bool {
	switch t := rhs.(type) {
	case *variantStructType:
		return v.StructType.equalsTo(t.StructType)
	case *StructType:
		return v.StructType.equalsTo(t)
	default:
		return false
	}
}

func (v *variantStructType) toYDB(a *allocator.Allocator) *Ydb.Type {
	t := a.Type()

	typeVariant := a.TypeVariant()

	typeVariant.VariantType = a.Variant()

	structItems := a.VariantStructItems()
	structItems.StructItems = v.StructType.toYDB(a).GetType().(*Ydb.Type_StructType).StructType

	typeVariant.VariantType.Type = structItems

	t.Type = typeVariant

	return t
}

func VariantStruct(fields ...StructField) *variantStructType {
	return &variantStructType{
		StructType: Struct(fields...),
	}
}

type variantTupleType struct {
	*TupleType
}

func (v *variantTupleType) Yql() string {
	buffer := xstring.Buffer()
	defer buffer.Free()
	buffer.WriteString("Variant<")
	for i, t := range v.items {
		if i > 0 {
			buffer.WriteByte(',')
		}
		buffer.WriteString(t.Yql())
	}
	buffer.WriteByte('>')

	return buffer.String()
}

func (v *variantTupleType) equalsTo(rhs Type) bool {
	switch t := rhs.(type) {
	case *variantTupleType:
		return v.TupleType.equalsTo(t.TupleType)
	case *TupleType:
		return v.TupleType.equalsTo(t)
	default:
		return false
	}
}

func (v *variantTupleType) toYDB(a *allocator.Allocator) *Ydb.Type {
	t := a.Type()

	typeVariant := a.TypeVariant()

	typeVariant.VariantType = a.Variant()

	tupleItems := a.VariantTupleItems()
	tupleItems.TupleItems = v.TupleType.toYDB(a).GetType().(*Ydb.Type_TupleType).TupleType

	typeVariant.VariantType.Type = tupleItems

	t.Type = typeVariant

	return t
}

func VariantTuple(items ...Type) *variantTupleType {
	return &variantTupleType{
		TupleType: Tuple(items...),
	}
}

type voidType struct{}

func (v voidType) String() string {
	return v.Yql()
}

func (v voidType) Yql() string {
	return "Void"
}

var _voidType = &Ydb.Type{
	Type: &Ydb.Type_VoidType{},
}

func (v voidType) equalsTo(rhs Type) bool {
	_, ok := rhs.(voidType)

	return ok
}

func (voidType) toYDB(*allocator.Allocator) *Ydb.Type {
	return _voidType
}

func Void() voidType {
	return voidType{}
}

type nullType struct{}

func (v nullType) String() string {
	return v.Yql()
}

func (v nullType) Yql() string {
	return "Null"
}

var _nullType = &Ydb.Type{
	Type: &Ydb.Type_NullType{},
}

func (v nullType) equalsTo(rhs Type) bool {
	_, ok := rhs.(nullType)

	return ok
}

func (nullType) toYDB(*allocator.Allocator) *Ydb.Type {
	return _nullType
}

func Null() nullType {
	return nullType{}
}<|MERGE_RESOLUTION|>--- conflicted
+++ resolved
@@ -34,7 +34,7 @@
 
 	case *Ydb.Type_DecimalType:
 		d := v.DecimalType
-<<<<<<< HEAD
+
 		return Decimal(d.GetPrecision(), d.GetScale())
 
 	case *Ydb.Type_TupleType:
@@ -44,20 +44,6 @@
 	case *Ydb.Type_StructType:
 		s := v.StructType
 		return Struct(StructFields(s.GetMembers())...)
-=======
-
-		return Decimal(d.Precision, d.Scale)
-
-	case *Ydb.Type_TupleType:
-		t := v.TupleType
-
-		return Tuple(TypesFromYDB(t.Elements)...)
-
-	case *Ydb.Type_StructType:
-		s := v.StructType
-
-		return Struct(StructFields(s.Members)...)
->>>>>>> 9ca8650e
 
 	case *Ydb.Type_DictType:
 		keyType, valueType := TypeFromYDB(v.DictType.GetKey()), TypeFromYDB(v.DictType.GetPayload())
