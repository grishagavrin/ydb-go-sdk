package table

import (
	"context"
	"fmt"
	"net/url"
	"strconv"
	"sync"
	"sync/atomic"
	"time"

	"github.com/ydb-platform/ydb-go-genproto/Ydb_Table_V1"
	"github.com/ydb-platform/ydb-go-genproto/protos/Ydb"
	"github.com/ydb-platform/ydb-go-genproto/protos/Ydb_Table"
	"github.com/ydb-platform/ydb-go-genproto/protos/Ydb_TableStats"
	"google.golang.org/grpc"
	"google.golang.org/grpc/metadata"

	"github.com/ydb-platform/ydb-go-sdk/v3/internal/allocator"
	balancerContext "github.com/ydb-platform/ydb-go-sdk/v3/internal/balancer"
	"github.com/ydb-platform/ydb-go-sdk/v3/internal/conn"
	"github.com/ydb-platform/ydb-go-sdk/v3/internal/feature"
	"github.com/ydb-platform/ydb-go-sdk/v3/internal/meta"
	"github.com/ydb-platform/ydb-go-sdk/v3/internal/operation"
	"github.com/ydb-platform/ydb-go-sdk/v3/internal/stack"
	"github.com/ydb-platform/ydb-go-sdk/v3/internal/table/config"
	"github.com/ydb-platform/ydb-go-sdk/v3/internal/table/scanner"
	"github.com/ydb-platform/ydb-go-sdk/v3/internal/value"
	"github.com/ydb-platform/ydb-go-sdk/v3/internal/xcontext"
	"github.com/ydb-platform/ydb-go-sdk/v3/internal/xerrors"
	"github.com/ydb-platform/ydb-go-sdk/v3/retry"
	"github.com/ydb-platform/ydb-go-sdk/v3/table"
	"github.com/ydb-platform/ydb-go-sdk/v3/table/options"
	"github.com/ydb-platform/ydb-go-sdk/v3/table/result"
	"github.com/ydb-platform/ydb-go-sdk/v3/table/types"
	"github.com/ydb-platform/ydb-go-sdk/v3/trace"
)

// session represents a single table API session.
//
// session methods are not goroutine safe. Simultaneous execution of requests
// are forbidden within a single session.
//
// Note that after session is no longer needed it should be destroyed by
// Close() call.
type session struct {
	onClose      []func(s *session)
	id           string
	tableService Ydb_Table_V1.TableServiceClient
	status       table.SessionStatus
	config       *config.Config
<<<<<<< HEAD
	lastUsage    xatomic.Int64
	statusMtx    sync.RWMutex
	closeOnce    sync.Once
	nodeID       xatomic.Uint32
=======

	status    table.SessionStatus
	statusMtx sync.RWMutex
	nodeID    atomic.Uint32
	lastUsage atomic.Int64

	onClose   []func(s *session)
	closeOnce sync.Once
>>>>>>> 9ca8650e
}

func (s *session) LastUsage() time.Time {
	return time.Unix(s.lastUsage.Load(), 0)
}

func nodeID(sessionID string) (uint32, error) {
	u, err := url.Parse(sessionID)
	if err != nil {
		return 0, err
	}
	id, err := strconv.ParseUint(u.Query().Get("node_id"), 10, 32)
	if err != nil {
		return 0, err
	}

	return uint32(id), err
}

func (s *session) NodeID() uint32 {
	if s == nil {
		return 0
	}
	if id := s.nodeID.Load(); id != 0 {
		return id
	}
	id, err := nodeID(s.id)
	if err != nil {
		return 0
	}
	s.nodeID.Store(id)

	return id
}

func (s *session) Status() table.SessionStatus {
	if s == nil {
		return table.SessionStatusUnknown
	}
	s.statusMtx.RLock()
	defer s.statusMtx.RUnlock()

	return s.status
}

func (s *session) SetStatus(status table.SessionStatus) {
	s.statusMtx.Lock()
	defer s.statusMtx.Unlock()
	s.status = status
}

func (s *session) isClosed() bool {
	return s.Status() == table.SessionClosed
}

func (s *session) isClosing() bool {
	return s.Status() == table.SessionClosing
}

func newSession(ctx context.Context, cc grpc.ClientConnInterface, config *config.Config) (
	s *session, err error,
) {
	onDone := trace.TableOnSessionNew(config.Trace(), &ctx, stack.FunctionID(""))
	defer func() {
		onDone(s, err)
	}()
	var (
		response *Ydb_Table.CreateSessionResponse
		result   Ydb_Table.CreateSessionResult
		c        = Ydb_Table_V1.NewTableServiceClient(cc)
	)
	response, err = c.CreateSession(ctx,
		&Ydb_Table.CreateSessionRequest{
			OperationParams: operation.Params(
				ctx,
				config.OperationTimeout(),
				config.OperationCancelAfter(),
				operation.ModeSync,
			),
		},
	)
	if err != nil {
		return nil, xerrors.WithStackTrace(err)
	}
	err = response.GetOperation().GetResult().UnmarshalTo(&result)
	if err != nil {
		return nil, xerrors.WithStackTrace(err)
	}

	s = &session{
		id:     result.GetSessionId(),
		config: config,
		status: table.SessionReady,
	}
	s.lastUsage.Store(time.Now().Unix())

	s.tableService = Ydb_Table_V1.NewTableServiceClient(
		conn.WithBeforeFunc(
			conn.WithContextModifier(cc, func(ctx context.Context) context.Context {
				return meta.WithTrailerCallback(balancerContext.WithEndpoint(ctx, s), s.checkCloseHint)
			}),
			func() {
				s.lastUsage.Store(time.Now().Unix())
			},
		),
	)

	return s, nil
}

func (s *session) ID() string {
	if s == nil {
		return ""
	}

	return s.id
}

func (s *session) Close(ctx context.Context) (err error) {
	if s.isClosed() {
		return xerrors.WithStackTrace(errSessionClosed)
	}

	s.closeOnce.Do(func() {
		onDone := trace.TableOnSessionDelete(s.config.Trace(), &ctx,
			stack.FunctionID(""),
			s,
		)
		defer func() {
			s.SetStatus(table.SessionClosed)
			onDone(err)
		}()

		if time.Since(s.LastUsage()) < s.config.IdleThreshold() {
			_, err = s.tableService.DeleteSession(ctx,
				&Ydb_Table.DeleteSessionRequest{
					SessionId: s.id,
					OperationParams: operation.Params(ctx,
						s.config.OperationTimeout(),
						s.config.OperationCancelAfter(),
						operation.ModeSync,
					),
				},
			)
		}

		for _, onClose := range s.onClose {
			onClose(s)
		}
	})

	if err != nil {
		return xerrors.WithStackTrace(err)
	}

	return nil
}

func (s *session) checkCloseHint(md metadata.MD) {
	for header, values := range md {
		if header != meta.HeaderServerHints {
			continue
		}
		for _, hint := range values {
			if hint == meta.HintSessionClose {
				s.SetStatus(table.SessionClosing)
			}
		}
	}
}

// KeepAlive keeps idle session alive.
func (s *session) KeepAlive(ctx context.Context) (err error) {
	var (
		result Ydb_Table.KeepAliveResult
		onDone = trace.TableOnSessionKeepAlive(
			s.config.Trace(), &ctx,
			stack.FunctionID(""),
			s,
		)
	)
	defer func() {
		onDone(err)
	}()

	resp, err := s.tableService.KeepAlive(ctx,
		&Ydb_Table.KeepAliveRequest{
			SessionId: s.id,
			OperationParams: operation.Params(
				ctx,
				s.config.OperationTimeout(),
				s.config.OperationCancelAfter(),
				operation.ModeSync,
			),
		},
	)
	if err != nil {
		return xerrors.WithStackTrace(err)
	}

	err = resp.GetOperation().GetResult().UnmarshalTo(&result)
	if err != nil {
		return xerrors.WithStackTrace(err)
	}

	switch result.SessionStatus {
	case Ydb_Table.KeepAliveResult_SESSION_STATUS_READY:
		s.SetStatus(table.SessionReady)
	case Ydb_Table.KeepAliveResult_SESSION_STATUS_BUSY:
		s.SetStatus(table.SessionBusy)
	}

	return nil
}

// CreateTable creates table at given path with given options.
func (s *session) CreateTable(
	ctx context.Context,
	path string,
	opts ...options.CreateTableOption,
) (err error) {
	var (
		request = Ydb_Table.CreateTableRequest{
			SessionId: s.id,
			Path:      path,
			OperationParams: operation.Params(
				ctx,
				s.config.OperationTimeout(),
				s.config.OperationCancelAfter(),
				operation.ModeSync,
			),
		}
		a = allocator.New()
	)
	defer a.Free()
	for _, opt := range opts {
		if opt != nil {
			opt.ApplyCreateTableOption((*options.CreateTableDesc)(&request), a)
		}
	}
	_, err = s.tableService.CreateTable(ctx, &request)
	if err != nil {
		return xerrors.WithStackTrace(err)
	}

	return nil
}

// DescribeTable describes table at given path.
func (s *session) DescribeTable(
	ctx context.Context,
	path string,
	opts ...options.DescribeTableOption,
) (desc options.Description, err error) {
	var (
		response *Ydb_Table.DescribeTableResponse
		result   Ydb_Table.DescribeTableResult
	)
	request := Ydb_Table.DescribeTableRequest{
		SessionId: s.id,
		Path:      path,
		OperationParams: operation.Params(
			ctx,
			s.config.OperationTimeout(),
			s.config.OperationCancelAfter(),
			operation.ModeSync,
		),
	}
	for _, opt := range opts {
		if opt != nil {
			opt((*options.DescribeTableDesc)(&request))
		}
	}
	response, err = s.tableService.DescribeTable(ctx, &request)
	if err != nil {
		return desc, xerrors.WithStackTrace(err)
	}
	err = response.GetOperation().GetResult().UnmarshalTo(&result)
	if err != nil {
		return desc, xerrors.WithStackTrace(err)
	}

	cs := make(
		[]options.Column,
		len(result.GetColumns()),
	)
	for i, c := range result.Columns {
		cs[i] = options.Column{
			Name:   c.GetName(),
			Type:   value.TypeFromYDB(c.GetType()),
			Family: c.GetFamily(),
		}
	}

	rs := make(
		[]options.KeyRange,
		len(result.GetShardKeyBounds())+1,
	)
	var last types.Value
	for i, b := range result.GetShardKeyBounds() {
		if last != nil {
			rs[i].From = last
		}

		bound := value.FromYDB(b.GetType(), b.GetValue())
		rs[i].To = bound

		last = bound
	}
	if last != nil {
		i := len(rs) - 1
		rs[i].From = last
	}

	var stats *options.TableStats
	if result.GetTableStats() != nil {
		resStats := result.GetTableStats()
		partStats := make(
			[]options.PartitionStats,
			len(result.GetTableStats().GetPartitionStats()),
		)
		for i, v := range result.TableStats.PartitionStats {
			partStats[i].RowsEstimate = v.GetRowsEstimate()
			partStats[i].StoreSize = v.GetStoreSize()
		}
		var creationTime, modificationTime time.Time
		if resStats.CreationTime.GetSeconds() != 0 {
			creationTime = time.Unix(
				resStats.GetCreationTime().GetSeconds(),
				int64(resStats.GetCreationTime().GetNanos()),
			)
		}
		if resStats.ModificationTime.GetSeconds() != 0 {
			modificationTime = time.Unix(
				resStats.GetModificationTime().GetSeconds(),
				int64(resStats.GetModificationTime().GetNanos()),
			)
		}

		stats = &options.TableStats{
			PartitionStats:   partStats,
			RowsEstimate:     resStats.GetRowsEstimate(),
			StoreSize:        resStats.GetStoreSize(),
			Partitions:       resStats.GetPartitions(),
			CreationTime:     creationTime,
			ModificationTime: modificationTime,
		}
	}

	cf := make([]options.ColumnFamily, len(result.GetColumnFamilies()))
	for i, c := range result.GetColumnFamilies() {
		cf[i] = options.NewColumnFamily(c)
	}

	attrs := make(map[string]string, len(result.GetAttributes()))
	for k, v := range result.GetAttributes() {
		attrs[k] = v
	}

	indexes := make([]options.IndexDescription, len(result.Indexes))
	for i, idx := range result.GetIndexes() {
		var typ options.IndexType
		switch idx.Type.(type) {
		case *Ydb_Table.TableIndexDescription_GlobalAsyncIndex:
			typ = options.IndexTypeGlobalAsync
		case *Ydb_Table.TableIndexDescription_GlobalIndex:
			typ = options.IndexTypeGlobal
		}
		indexes[i] = options.IndexDescription{
			Name:         idx.GetName(),
			IndexColumns: idx.GetIndexColumns(),
			DataColumns:  idx.GetDataColumns(),
			Status:       idx.GetStatus(),
			Type:         typ,
		}
	}

	changeFeeds := make([]options.ChangefeedDescription, len(result.Changefeeds))
	for i, proto := range result.GetChangefeeds() {
		changeFeeds[i] = options.NewChangefeedDescription(proto)
	}

	return options.Description{
		Name:                 result.GetSelf().GetName(),
		PrimaryKey:           result.GetPrimaryKey(),
		Columns:              cs,
		KeyRanges:            rs,
		Stats:                stats,
		ColumnFamilies:       cf,
		Attributes:           attrs,
		ReadReplicaSettings:  options.NewReadReplicasSettings(result.GetReadReplicasSettings()),
		StorageSettings:      options.NewStorageSettings(result.GetStorageSettings()),
		KeyBloomFilter:       feature.FromYDB(result.GetKeyBloomFilter()),
		PartitioningSettings: options.NewPartitioningSettings(result.GetPartitioningSettings()),
		Indexes:              indexes,
		TimeToLiveSettings:   NewTimeToLiveSettings(result.GetTtlSettings()),
		Changefeeds:          changeFeeds,
		Tiering:              result.GetTiering(),
	}, nil
}

// DropTable drops table at given path with given options.
func (s *session) DropTable(
	ctx context.Context,
	path string,
	opts ...options.DropTableOption,
) (err error) {
	request := Ydb_Table.DropTableRequest{
		SessionId: s.id,
		Path:      path,
		OperationParams: operation.Params(
			ctx,
			s.config.OperationTimeout(),
			s.config.OperationCancelAfter(),
			operation.ModeSync,
		),
	}
	for _, opt := range opts {
		if opt != nil {
			opt.ApplyDropTableOption((*options.DropTableDesc)(&request))
		}
	}
	_, err = s.tableService.DropTable(ctx, &request)

	return xerrors.WithStackTrace(err)
}

func (s *session) checkError(err error) {
	if err == nil {
		return
	}
	if m := retry.Check(err); m.MustDeleteSession() {
		s.SetStatus(table.SessionClosing)
	}
}

// AlterTable modifies schema of table at given path with given options.
func (s *session) AlterTable(
	ctx context.Context,
	path string,
	opts ...options.AlterTableOption,
) (err error) {
	var (
		request = Ydb_Table.AlterTableRequest{
			SessionId: s.id,
			Path:      path,
			OperationParams: operation.Params(
				ctx,
				s.config.OperationTimeout(),
				s.config.OperationCancelAfter(),
				operation.ModeSync,
			),
		}
		a = allocator.New()
	)
	defer a.Free()
	for _, opt := range opts {
		if opt != nil {
			opt.ApplyAlterTableOption((*options.AlterTableDesc)(&request), a)
		}
	}
	_, err = s.tableService.AlterTable(ctx, &request)

	return xerrors.WithStackTrace(err)
}

// CopyTable creates copy of table at given path.
func (s *session) CopyTable(
	ctx context.Context,
	dst, src string,
	opts ...options.CopyTableOption,
) (err error) {
	request := Ydb_Table.CopyTableRequest{
		SessionId:       s.id,
		SourcePath:      src,
		DestinationPath: dst,
		OperationParams: operation.Params(
			ctx,
			s.config.OperationTimeout(),
			s.config.OperationCancelAfter(),
			operation.ModeSync,
		),
	}
	for _, opt := range opts {
		if opt != nil {
			opt((*options.CopyTableDesc)(&request))
		}
	}
	_, err = s.tableService.CopyTable(ctx, &request)
	if err != nil {
		return xerrors.WithStackTrace(err)
	}

	return nil
}

func copyTables(
	ctx context.Context,
	sessionID string,
	operationTimeout time.Duration,
	operationCancelAfter time.Duration,
	service interface {
		CopyTables(
			ctx context.Context, in *Ydb_Table.CopyTablesRequest, opts ...grpc.CallOption,
		) (*Ydb_Table.CopyTablesResponse, error)
	},
	opts ...options.CopyTablesOption,
) (err error) {
	request := Ydb_Table.CopyTablesRequest{
		SessionId: sessionID,
		OperationParams: operation.Params(
			ctx,
			operationTimeout,
			operationCancelAfter,
			operation.ModeSync,
		),
	}
	for _, opt := range opts {
		if opt != nil {
			opt((*options.CopyTablesDesc)(&request))
		}
	}
	if len(request.Tables) == 0 {
		return xerrors.WithStackTrace(fmt.Errorf("no CopyTablesItem: %w", errParamsRequired))
	}
	_, err = service.CopyTables(ctx, &request)
	if err != nil {
		return xerrors.WithStackTrace(err)
	}

	return nil
}

// CopyTables creates copy of table at given path.
func (s *session) CopyTables(
	ctx context.Context,
	opts ...options.CopyTablesOption,
) (err error) {
	err = copyTables(ctx, s.id, s.config.OperationTimeout(), s.config.OperationCancelAfter(), s.tableService, opts...)
	if err != nil {
		return xerrors.WithStackTrace(err)
	}

	return nil
}

// Explain explains data query represented by text.
func (s *session) Explain(
	ctx context.Context,
	query string,
) (
	exp table.DataQueryExplanation,
	err error,
) {
	var (
		result   Ydb_Table.ExplainQueryResult
		response *Ydb_Table.ExplainDataQueryResponse
		onDone   = trace.TableOnSessionQueryExplain(
			s.config.Trace(), &ctx,
			stack.FunctionID(""),
			s, query,
		)
	)
	defer func() {
		if err != nil {
			onDone("", "", err)
		} else {
			onDone(exp.AST, exp.AST, nil)
		}
	}()

	response, err = s.tableService.ExplainDataQuery(ctx,
		&Ydb_Table.ExplainDataQueryRequest{
			SessionId: s.id,
			YqlText:   query,
			OperationParams: operation.Params(
				ctx,
				s.config.OperationTimeout(),
				s.config.OperationCancelAfter(),
				operation.ModeSync,
			),
		},
	)
	if err != nil {
		return exp, xerrors.WithStackTrace(err)
	}

	err = response.GetOperation().GetResult().UnmarshalTo(&result)
	if err != nil {
		return exp, xerrors.WithStackTrace(err)
	}

	return table.DataQueryExplanation{
		Explanation: table.Explanation{
			Plan: result.GetQueryPlan(),
		},
		AST: result.QueryAst,
	}, nil
}

// Prepare prepares data query within session s.
func (s *session) Prepare(ctx context.Context, queryText string) (_ table.Statement, err error) {
	var (
		stmt     *statement
		response *Ydb_Table.PrepareDataQueryResponse
		result   Ydb_Table.PrepareQueryResult
		onDone   = trace.TableOnSessionQueryPrepare(
			s.config.Trace(), &ctx,
			stack.FunctionID(""),
			s, queryText,
		)
	)
	defer func() {
		if err != nil {
			onDone(nil, err)
		} else {
			onDone(stmt.query, nil)
		}
	}()

	response, err = s.tableService.PrepareDataQuery(ctx,
		&Ydb_Table.PrepareDataQueryRequest{
			SessionId: s.id,
			YqlText:   queryText,
			OperationParams: operation.Params(
				ctx,
				s.config.OperationTimeout(),
				s.config.OperationCancelAfter(),
				operation.ModeSync,
			),
		},
	)
	if err != nil {
		return nil, xerrors.WithStackTrace(err)
	}

	err = response.GetOperation().GetResult().UnmarshalTo(&result)
	if err != nil {
		return nil, xerrors.WithStackTrace(err)
	}

	stmt = &statement{
		session: s,
		query:   queryPrepared(result.GetQueryId(), queryText),
		params:  result.ParametersTypes,
	}

	return stmt, nil
}

// Execute executes given data query represented by text.
func (s *session) Execute(
	ctx context.Context,
	txControl *table.TransactionControl,
	query string,
	params *table.QueryParameters,
	opts ...options.ExecuteDataQueryOption,
) (
	txr table.Transaction, r result.Result, err error,
) {
	var (
		a       = allocator.New()
		q       = queryFromText(query)
		request = options.ExecuteDataQueryDesc{
			ExecuteDataQueryRequest: a.TableExecuteDataQueryRequest(),
			IgnoreTruncated:         s.config.IgnoreTruncated(),
		}
		callOptions []grpc.CallOption
	)
	defer a.Free()

	request.SessionId = s.id
	request.TxControl = txControl.Desc()
	request.Parameters = params.Params().ToYDB(a)
	request.Query = q.toYDB(a)
	request.QueryCachePolicy = a.TableQueryCachePolicy()
	request.QueryCachePolicy.KeepInCache = len(params.Params()) > 0
	request.OperationParams = operation.Params(ctx,
		s.config.OperationTimeout(),
		s.config.OperationCancelAfter(),
		operation.ModeSync,
	)

	for _, opt := range opts {
		if opt != nil {
			callOptions = append(callOptions, opt.ApplyExecuteDataQueryOption(&request, a)...)
		}
	}

	onDone := trace.TableOnSessionQueryExecute(
		s.config.Trace(), &ctx,
		stack.FunctionID(""),
		s, q, params,
		request.QueryCachePolicy.GetKeepInCache(),
	)
	defer func() {
		onDone(txr, false, r, err)
	}()

	result, err := s.executeDataQuery(ctx, a, request.ExecuteDataQueryRequest, callOptions...)
	if err != nil {
		return nil, nil, xerrors.WithStackTrace(err)
	}

	return s.executeQueryResult(result, request.TxControl, request.IgnoreTruncated)
}

// executeQueryResult returns Transaction and result built from received
// result.
func (s *session) executeQueryResult(
	res *Ydb_Table.ExecuteQueryResult,
	txControl *Ydb_Table.TransactionControl,
	ignoreTruncated bool,
) (
	table.Transaction, result.Result, error,
) {
	tx := &transaction{
		id: res.GetTxMeta().GetId(),
		s:  s,
	}
	if txControl.CommitTx {
		tx.state.Store(txStateCommitted)
	} else {
		tx.state.Store(txStateInitialized)
		tx.control = table.TxControl(table.WithTxID(tx.id))
	}

	return tx, scanner.NewUnary(
		res.GetResultSets(),
		res.GetQueryStats(),
		scanner.WithIgnoreTruncated(ignoreTruncated),
	), nil
}

// executeDataQuery executes data query.
func (s *session) executeDataQuery(
	ctx context.Context, a *allocator.Allocator, request *Ydb_Table.ExecuteDataQueryRequest,
	callOptions ...grpc.CallOption,
) (
	_ *Ydb_Table.ExecuteQueryResult,
	err error,
) {
	var (
		result   = a.TableExecuteQueryResult()
		response *Ydb_Table.ExecuteDataQueryResponse
	)

	response, err = s.tableService.ExecuteDataQuery(ctx, request, callOptions...)
	if err != nil {
		return nil, xerrors.WithStackTrace(err)
	}

	err = response.GetOperation().GetResult().UnmarshalTo(result)
	if err != nil {
		return nil, xerrors.WithStackTrace(err)
	}

	return result, nil
}

// ExecuteSchemeQuery executes scheme query.
func (s *session) ExecuteSchemeQuery(
	ctx context.Context,
	query string,
	opts ...options.ExecuteSchemeQueryOption,
) (err error) {
	request := Ydb_Table.ExecuteSchemeQueryRequest{
		SessionId: s.id,
		YqlText:   query,
		OperationParams: operation.Params(
			ctx,
			s.config.OperationTimeout(),
			s.config.OperationCancelAfter(),
			operation.ModeSync,
		),
	}
	for _, opt := range opts {
		if opt != nil {
			opt((*options.ExecuteSchemeQueryDesc)(&request))
		}
	}
	_, err = s.tableService.ExecuteSchemeQuery(ctx, &request)

	return xerrors.WithStackTrace(err)
}

// DescribeTableOptions describes supported table options.
func (s *session) DescribeTableOptions(ctx context.Context) (
	desc options.TableOptionsDescription,
	err error,
) {
	var (
		response *Ydb_Table.DescribeTableOptionsResponse
		result   Ydb_Table.DescribeTableOptionsResult
	)
	request := Ydb_Table.DescribeTableOptionsRequest{
		OperationParams: operation.Params(
			ctx,
			s.config.OperationTimeout(),
			s.config.OperationCancelAfter(),
			operation.ModeSync,
		),
	}
	response, err = s.tableService.DescribeTableOptions(ctx, &request)
	if err != nil {
		return desc, xerrors.WithStackTrace(err)
	}

	err = response.GetOperation().GetResult().UnmarshalTo(&result)
	if err != nil {
		return desc, xerrors.WithStackTrace(err)
	}

	{
		xs := make([]options.TableProfileDescription, len(result.GetTableProfilePresets()))
		for i, p := range result.GetTableProfilePresets() {
			xs[i] = options.TableProfileDescription{
				Name:   p.GetName(),
				Labels: p.GetLabels(),

				DefaultStoragePolicy:      p.GetDefaultStoragePolicy(),
				DefaultCompactionPolicy:   p.GetDefaultCompactionPolicy(),
				DefaultPartitioningPolicy: p.GetDefaultPartitioningPolicy(),
				DefaultExecutionPolicy:    p.GetDefaultExecutionPolicy(),
				DefaultReplicationPolicy:  p.GetDefaultReplicationPolicy(),
				DefaultCachingPolicy:      p.GetDefaultCachingPolicy(),

				AllowedStoragePolicies:      p.GetAllowedStoragePolicies(),
				AllowedCompactionPolicies:   p.GetAllowedCompactionPolicies(),
				AllowedPartitioningPolicies: p.GetAllowedPartitioningPolicies(),
				AllowedExecutionPolicies:    p.GetAllowedExecutionPolicies(),
				AllowedReplicationPolicies:  p.GetAllowedReplicationPolicies(),
				AllowedCachingPolicies:      p.GetAllowedCachingPolicies(),
			}
		}
		desc.TableProfilePresets = xs
	}
	{
		xs := make(
			[]options.StoragePolicyDescription,
			len(result.GetStoragePolicyPresets()),
		)
		for i, p := range result.GetStoragePolicyPresets() {
			xs[i] = options.StoragePolicyDescription{
				Name:   p.GetName(),
				Labels: p.GetLabels(),
			}
		}
		desc.StoragePolicyPresets = xs
	}
	{
		xs := make(
			[]options.CompactionPolicyDescription,
			len(result.GetCompactionPolicyPresets()),
		)
		for i, p := range result.GetCompactionPolicyPresets() {
			xs[i] = options.CompactionPolicyDescription{
				Name:   p.GetName(),
				Labels: p.GetLabels(),
			}
		}
		desc.CompactionPolicyPresets = xs
	}
	{
		xs := make(
			[]options.PartitioningPolicyDescription,
			len(result.GetPartitioningPolicyPresets()),
		)
		for i, p := range result.GetPartitioningPolicyPresets() {
			xs[i] = options.PartitioningPolicyDescription{
				Name:   p.GetName(),
				Labels: p.GetLabels(),
			}
		}
		desc.PartitioningPolicyPresets = xs
	}
	{
		xs := make(
			[]options.ExecutionPolicyDescription,
			len(result.GetExecutionPolicyPresets()),
		)
		for i, p := range result.GetExecutionPolicyPresets() {
			xs[i] = options.ExecutionPolicyDescription{
				Name:   p.GetName(),
				Labels: p.GetLabels(),
			}
		}
		desc.ExecutionPolicyPresets = xs
	}
	{
		xs := make(
			[]options.ReplicationPolicyDescription,
			len(result.GetReplicationPolicyPresets()),
		)
		for i, p := range result.GetReplicationPolicyPresets() {
			xs[i] = options.ReplicationPolicyDescription{
				Name:   p.GetName(),
				Labels: p.GetLabels(),
			}
		}
		desc.ReplicationPolicyPresets = xs
	}
	{
		xs := make(
			[]options.CachingPolicyDescription,
			len(result.GetCachingPolicyPresets()),
		)
		for i, p := range result.GetCachingPolicyPresets() {
			xs[i] = options.CachingPolicyDescription{
				Name:   p.GetName(),
				Labels: p.GetLabels(),
			}
		}
		desc.CachingPolicyPresets = xs
	}

	return desc, nil
}

// StreamReadTable reads table at given path with given options.
//
// Note that given ctx controls the lifetime of the whole read, not only this
// StreamReadTable() call; that is, the time until returned result is closed
// via Close() call or fully drained by sequential NextResultSet() calls.
func (s *session) StreamReadTable(
	ctx context.Context,
	path string,
	opts ...options.ReadTableOption,
) (_ result.StreamResult, err error) {
	var (
		onIntermediate = trace.TableOnSessionQueryStreamRead(s.config.Trace(), &ctx,
			stack.FunctionID(""),
			s,
		)
		request = Ydb_Table.ReadTableRequest{
			SessionId: s.id,
			Path:      path,
		}
		stream Ydb_Table_V1.TableService_StreamReadTableClient
		a      = allocator.New()
	)
	defer func() {
		a.Free()
		if err != nil {
			onIntermediate(xerrors.HideEOF(err))(xerrors.HideEOF(err))
		}
	}()

	for _, opt := range opts {
		if opt != nil {
			opt.ApplyReadTableOption((*options.ReadTableDesc)(&request), a)
		}
	}

	ctx, cancel := xcontext.WithCancel(ctx)

	stream, err = s.tableService.StreamReadTable(ctx, &request)
	if err != nil {
		cancel()

		return nil, xerrors.WithStackTrace(err)
	}

	return scanner.NewStream(ctx,
		func(ctx context.Context) (
			set *Ydb.ResultSet,
			stats *Ydb_TableStats.QueryStats,
			err error,
		) {
			defer func() {
				onIntermediate(xerrors.HideEOF(err))
			}()
			select {
			case <-ctx.Done():
				return nil, nil, xerrors.WithStackTrace(ctx.Err())
			default:
				var response *Ydb_Table.ReadTableResponse
				response, err = stream.Recv()
				result := response.GetResult()
				if result == nil || err != nil {
					return nil, nil, xerrors.WithStackTrace(err)
				}

				return result.GetResultSet(), nil, nil
			}
		},
		func(err error) error {
			cancel()
			onIntermediate(xerrors.HideEOF(err))(xerrors.HideEOF(err))

			return err
		},
		scanner.WithIgnoreTruncated(true), // stream read table always returns truncated flag on last result set
	)
}

func (s *session) ReadRows(
	ctx context.Context,
	path string,
	keys types.Value,
	opts ...options.ReadRowsOption,
) (_ result.Result, err error) {
	var (
		a       = allocator.New()
		request = Ydb_Table.ReadRowsRequest{
			SessionId: s.id,
			Path:      path,
			Keys:      value.ToYDB(keys, a),
		}
		response *Ydb_Table.ReadRowsResponse
	)
	defer func() {
		a.Free()
	}()

	for _, opt := range opts {
		if opt != nil {
			opt.ApplyReadRowsOption((*options.ReadRowsDesc)(&request), a)
		}
	}

	response, err = s.tableService.ReadRows(ctx, &request)
	if err != nil {
		return nil, xerrors.WithStackTrace(err)
	}

	if response.GetStatus() != Ydb.StatusIds_SUCCESS {
		return nil, xerrors.WithStackTrace(
			xerrors.Operation(
				xerrors.FromOperation(response),
			),
		)
	}

	return scanner.NewUnary(
		[]*Ydb.ResultSet{response.GetResultSet()},
		nil,
		scanner.WithIgnoreTruncated(s.config.IgnoreTruncated()),
	), nil
}

// StreamExecuteScanQuery scan-reads table at given path with given options.
//
// Note that given ctx controls the lifetime of the whole read, not only this
// StreamExecuteScanQuery() call; that is, the time until returned result is closed
// via Close() call or fully drained by sequential NextResultSet() calls.
func (s *session) StreamExecuteScanQuery(
	ctx context.Context,
	query string,
	params *table.QueryParameters,
	opts ...options.ExecuteScanQueryOption,
) (_ result.StreamResult, err error) {
	var (
		a              = allocator.New()
		q              = queryFromText(query)
		onIntermediate = trace.TableOnSessionQueryStreamExecute(
			s.config.Trace(), &ctx,
			stack.FunctionID(""),
			s, q, params,
		)
		request = Ydb_Table.ExecuteScanQueryRequest{
			Query:      q.toYDB(a),
			Parameters: params.Params().ToYDB(a),
			Mode:       Ydb_Table.ExecuteScanQueryRequest_MODE_EXEC, // set default
		}
		stream      Ydb_Table_V1.TableService_StreamExecuteScanQueryClient
		callOptions []grpc.CallOption
	)
	defer func() {
		a.Free()
		if err != nil {
			onIntermediate(xerrors.HideEOF(err))(xerrors.HideEOF(err))
		}
	}()

	for _, opt := range opts {
		if opt != nil {
			callOptions = append(callOptions, opt.ApplyExecuteScanQueryOption((*options.ExecuteScanQueryDesc)(&request))...)
		}
	}

	ctx, cancel := xcontext.WithCancel(ctx)

	stream, err = s.tableService.StreamExecuteScanQuery(ctx, &request, callOptions...)
	if err != nil {
		cancel()

		return nil, xerrors.WithStackTrace(err)
	}

	return scanner.NewStream(ctx,
		func(ctx context.Context) (
			set *Ydb.ResultSet,
			stats *Ydb_TableStats.QueryStats,
			err error,
		) {
			defer func() {
				onIntermediate(xerrors.HideEOF(err))
			}()
			select {
			case <-ctx.Done():
				return nil, nil, xerrors.WithStackTrace(ctx.Err())
			default:
				var response *Ydb_Table.ExecuteScanQueryPartialResponse
				response, err = stream.Recv()
				result := response.GetResult()
				if result == nil || err != nil {
					return nil, nil, xerrors.WithStackTrace(err)
				}

				return result.GetResultSet(), result.GetQueryStats(), nil
			}
		},
		func(err error) error {
			cancel()
			onIntermediate(xerrors.HideEOF(err))(xerrors.HideEOF(err))

			return err
		},
		scanner.WithIgnoreTruncated(s.config.IgnoreTruncated()),
		scanner.WithMarkTruncatedAsRetryable(),
	)
}

// BulkUpsert uploads given list of ydb struct values to the table.
func (s *session) BulkUpsert(ctx context.Context, table string, rows types.Value,
	opts ...options.BulkUpsertOption,
) (err error) {
	var (
		a           = allocator.New()
		callOptions []grpc.CallOption
		onDone      = trace.TableOnSessionBulkUpsert(
			s.config.Trace(), &ctx,
			stack.FunctionID(""),
			s,
		)
	)
	defer func() {
		defer a.Free()
		onDone(err)
	}()

	for _, opt := range opts {
		callOptions = append(callOptions, opt.ApplyBulkUpsertOption()...)
	}

	_, err = s.tableService.BulkUpsert(ctx,
		&Ydb_Table.BulkUpsertRequest{
			Table: table,
			Rows:  value.ToYDB(rows, a),
			OperationParams: operation.Params(
				ctx,
				s.config.OperationTimeout(),
				s.config.OperationCancelAfter(),
				operation.ModeSync,
			),
		},
		callOptions...,
	)
	if err != nil {
		return xerrors.WithStackTrace(err)
	}

	return nil
}

// BeginTransaction begins new transaction within given session with given
// settings.
func (s *session) BeginTransaction(
	ctx context.Context,
	txSettings *table.TransactionSettings,
) (x table.Transaction, err error) {
	var (
		result   Ydb_Table.BeginTransactionResult
		response *Ydb_Table.BeginTransactionResponse
		onDone   = trace.TableOnSessionTransactionBegin(
			s.config.Trace(), &ctx,
			stack.FunctionID(""),
			s,
		)
	)
	defer func() {
		onDone(x, err)
	}()

	response, err = s.tableService.BeginTransaction(ctx,
		&Ydb_Table.BeginTransactionRequest{
			SessionId:  s.id,
			TxSettings: txSettings.Settings(),
			OperationParams: operation.Params(
				ctx,
				s.config.OperationTimeout(),
				s.config.OperationCancelAfter(),
				operation.ModeSync,
			),
		},
	)
	if err != nil {
		return nil, xerrors.WithStackTrace(err)
	}
	err = response.GetOperation().GetResult().UnmarshalTo(&result)
	if err != nil {
		return nil, xerrors.WithStackTrace(err)
	}
	tx := &transaction{
		id:      result.GetTxMeta().GetId(),
		s:       s,
		control: table.TxControl(table.WithTxID(result.GetTxMeta().GetId())),
	}
	tx.state.Store(txStateInitialized)

	return tx, nil
}<|MERGE_RESOLUTION|>--- conflicted
+++ resolved
@@ -49,21 +49,10 @@
 	tableService Ydb_Table_V1.TableServiceClient
 	status       table.SessionStatus
 	config       *config.Config
-<<<<<<< HEAD
-	lastUsage    xatomic.Int64
+	lastUsage    atomic.Int64
 	statusMtx    sync.RWMutex
 	closeOnce    sync.Once
-	nodeID       xatomic.Uint32
-=======
-
-	status    table.SessionStatus
-	statusMtx sync.RWMutex
-	nodeID    atomic.Uint32
-	lastUsage atomic.Int64
-
-	onClose   []func(s *session)
-	closeOnce sync.Once
->>>>>>> 9ca8650e
+	nodeID       atomic.Uint32
 }
 
 func (s *session) LastUsage() time.Time {
