--- conflicted
+++ resolved
@@ -56,13 +56,8 @@
 	}
 	for _, m := range s.set.GetColumns() {
 		it(options.Column{
-<<<<<<< HEAD
 			Name: m.GetName(),
-			Type: value.TypeFromYDB(m.GetType()),
-=======
-			Name: m.Name,
-			Type: internalTypes.TypeFromYDB(m.Type),
->>>>>>> fe6b5215
+			Type: internalTypes.TypeFromYDB(m.GetType()),
 		})
 	}
 }
@@ -88,13 +83,8 @@
 // HasNextRow reports whether result row may be advanced.
 // It may be useful to call HasNextRow() instead of NextRow() to look ahead
 // without advancing the result rows.
-<<<<<<< HEAD
-func (s *scanner) HasNextRow() bool {
+func (s *valueScanner) HasNextRow() bool {
 	return s.err == nil && s.set != nil && s.nextRow < len(s.set.GetRows())
-=======
-func (s *valueScanner) HasNextRow() bool {
-	return s.err == nil && s.set != nil && s.nextRow < len(s.set.Rows)
->>>>>>> fe6b5215
 }
 
 // NextRow selects next row in the current result set.
@@ -306,13 +296,8 @@
 	return s.err == nil && s.set != nil && s.row != nil
 }
 
-<<<<<<< HEAD
-func (s *scanner) seekItemByID(id int) error {
-	if !s.hasItems() || id >= len(s.set.GetColumns()) {
-=======
 func (s *valueScanner) seekItemByID(id int) error {
 	if !s.hasItems() || id >= len(s.set.Columns) {
->>>>>>> fe6b5215
 		return s.notFoundColumnByIndex(id)
 	}
 	col := s.set.GetColumns()[id]
@@ -541,13 +526,8 @@
 	}
 }
 
-<<<<<<< HEAD
-func (s *scanner) assertTypeDecimal(typ *Ydb.Type) (t *Ydb.Type_DecimalType) {
+func (s *valueScanner) assertTypeDecimal(typ *Ydb.Type) (t *Ydb.Type_DecimalType) {
 	x := typ.GetType()
-=======
-func (s *valueScanner) assertTypeDecimal(typ *Ydb.Type) (t *Ydb.Type_DecimalType) {
-	x := typ.Type
->>>>>>> fe6b5215
 	if t, _ = x.(*Ydb.Type_DecimalType); t == nil {
 		s.typeError(x, t)
 	}
