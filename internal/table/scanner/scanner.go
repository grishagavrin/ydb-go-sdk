--- conflicted
+++ resolved
@@ -11,13 +11,9 @@
 
 	"github.com/ydb-platform/ydb-go-genproto/protos/Ydb"
 
-<<<<<<< HEAD
-	types2 "github.com/ydb-platform/ydb-go-sdk/v3/internal/types"
-=======
 	"github.com/ydb-platform/ydb-go-sdk/v3/internal/decimal"
 	"github.com/ydb-platform/ydb-go-sdk/v3/internal/scanner"
 	internalTypes "github.com/ydb-platform/ydb-go-sdk/v3/internal/types"
->>>>>>> f838b395
 	"github.com/ydb-platform/ydb-go-sdk/v3/internal/value"
 	"github.com/ydb-platform/ydb-go-sdk/v3/internal/xerrors"
 	"github.com/ydb-platform/ydb-go-sdk/v3/internal/xstring"
@@ -60,13 +56,8 @@
 	}
 	for _, m := range s.set.GetColumns() {
 		it(options.Column{
-<<<<<<< HEAD
-			Name: m.Name,
-			Type: types2.TypeFromYDB(m.Type),
-=======
 			Name: m.GetName(),
 			Type: internalTypes.TypeFromYDB(m.GetType()),
->>>>>>> f838b395
 		})
 	}
 }
@@ -298,11 +289,7 @@
 		return nil
 	}
 
-<<<<<<< HEAD
-	return types2.TypeFromYDB(x.t)
-=======
 	return internalTypes.TypeFromYDB(x.t)
->>>>>>> f838b395
 }
 
 func (s *valueScanner) hasItems() bool {
@@ -398,55 +385,13 @@
 		x = s.stack.current()
 	}
 
-<<<<<<< HEAD
-	t := types2.TypeFromYDB(x.t)
-	p, primitive := t.(types2.PrimitiveType)
-=======
 	t := internalTypes.TypeFromYDB(x.t)
 	p, primitive := t.(internalTypes.Primitive)
->>>>>>> f838b395
 	if !primitive {
 		return s.value()
 	}
 
 	switch p {
-<<<<<<< HEAD
-	case types2.TypeBool:
-		return s.bool()
-	case types2.TypeInt8:
-		return s.int8()
-	case types2.TypeUint8:
-		return s.uint8()
-	case types2.TypeInt16:
-		return s.int16()
-	case types2.TypeUint16:
-		return s.uint16()
-	case types2.TypeInt32:
-		return s.int32()
-	case types2.TypeFloat:
-		return s.float()
-	case types2.TypeDouble:
-		return s.double()
-	case types2.TypeBytes:
-		return s.bytes()
-	case types2.TypeUUID:
-		return s.uint128()
-	case types2.TypeUint32:
-		return s.uint32()
-	case types2.TypeDate:
-		return value.DateToTime(s.uint32())
-	case types2.TypeDatetime:
-		return value.DatetimeToTime(s.uint32())
-	case types2.TypeUint64:
-		return s.uint64()
-	case types2.TypeTimestamp:
-		return value.TimestampToTime(s.uint64())
-	case types2.TypeInt64:
-		return s.int64()
-	case types2.TypeInterval:
-		return value.IntervalToDuration(s.int64())
-	case types2.TypeTzDate:
-=======
 	case internalTypes.Bool:
 		return s.bool()
 	case internalTypes.Int8:
@@ -482,50 +427,32 @@
 	case internalTypes.Interval:
 		return value.IntervalToDuration(s.int64())
 	case internalTypes.TzDate:
->>>>>>> f838b395
 		src, err := value.TzDateToTime(s.text())
 		if err != nil {
 			_ = s.errorf(0, "valueScanner.any(): %w", err)
 		}
 
 		return src
-<<<<<<< HEAD
-	case types2.TypeTzDatetime:
-=======
 	case internalTypes.TzDatetime:
->>>>>>> f838b395
 		src, err := value.TzDatetimeToTime(s.text())
 		if err != nil {
 			_ = s.errorf(0, "valueScanner.any(): %w", err)
 		}
 
 		return src
-<<<<<<< HEAD
-	case types2.TypeTzTimestamp:
-=======
 	case internalTypes.TzTimestamp:
->>>>>>> f838b395
 		src, err := value.TzTimestampToTime(s.text())
 		if err != nil {
 			_ = s.errorf(0, "valueScanner.any(): %w", err)
 		}
 
 		return src
-<<<<<<< HEAD
-	case types2.TypeText, types2.TypeDyNumber:
-		return s.text()
-	case
-		types2.TypeYSON,
-		types2.TypeJSON,
-		types2.TypeJSONDocument:
-=======
 	case internalTypes.Text, internalTypes.DyNumber:
 		return s.text()
 	case
 		internalTypes.YSON,
 		internalTypes.JSON,
 		internalTypes.JSONDocument:
->>>>>>> f838b395
 		return xstring.ToBytes(s.text())
 	default:
 		_ = s.errorf(0, "unknown primitive types")
