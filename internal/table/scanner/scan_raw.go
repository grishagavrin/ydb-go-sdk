--- conflicted
+++ resolved
@@ -586,11 +586,7 @@
 func isEqualDecimal(d *Ydb.DecimalType, t types.Type) bool {
 	w := t.(*types.Decimal)
 
-<<<<<<< HEAD
-	return d.GetPrecision() == w.Precision && d.GetScale() == w.Scale
-=======
-	return d.Precision == w.Precision() && d.Scale == w.Scale()
->>>>>>> fe6b5215
+	return d.GetPrecision() == w.Precision() && d.GetScale() == w.Scale()
 }
 
 func (s *rawConverter) isCurrentTypeDecimal() bool {
@@ -684,13 +680,8 @@
 	return true
 }
 
-<<<<<<< HEAD
-func (s *scanner) assertTypeOptional(typ *Ydb.Type) (t *Ydb.Type_OptionalType) {
+func (s *valueScanner) assertTypeOptional(typ *Ydb.Type) (t *Ydb.Type_OptionalType) {
 	x := typ.GetType()
-=======
-func (s *valueScanner) assertTypeOptional(typ *Ydb.Type) (t *Ydb.Type_OptionalType) {
-	x := typ.Type
->>>>>>> fe6b5215
 	if t, _ = x.(*Ydb.Type_OptionalType); t == nil {
 		s.typeError(x, t)
 	}
