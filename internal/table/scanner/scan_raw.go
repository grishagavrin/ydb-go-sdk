--- conflicted
+++ resolved
@@ -10,12 +10,8 @@
 
 	"github.com/ydb-platform/ydb-go-genproto/protos/Ydb"
 
-<<<<<<< HEAD
-	types2 "github.com/ydb-platform/ydb-go-sdk/v3/internal/types"
-=======
 	"github.com/ydb-platform/ydb-go-sdk/v3/internal/decimal"
 	"github.com/ydb-platform/ydb-go-sdk/v3/internal/types"
->>>>>>> f838b395
 	"github.com/ydb-platform/ydb-go-sdk/v3/internal/value"
 	"github.com/ydb-platform/ydb-go-sdk/v3/internal/xerrors"
 	"github.com/ydb-platform/ydb-go-sdk/v3/internal/xstring"
@@ -588,11 +584,7 @@
 }
 
 func isEqualDecimal(d *Ydb.DecimalType, t types.Type) bool {
-<<<<<<< HEAD
-	w := t.(*types2.DecimalType)
-=======
 	w := t.(*types.Decimal)
->>>>>>> f838b395
 
 	return d.GetPrecision() == w.Precision() && d.GetScale() == w.Scale()
 }
@@ -721,13 +713,8 @@
 
 func (s *rawConverter) assertCurrentTypeIs(t types.Type) bool {
 	c := s.stack.current()
-<<<<<<< HEAD
-	act := types2.TypeFromYDB(c.t)
-	if !types2.TypesEqual(act, t) {
-=======
 	act := types.TypeFromYDB(c.t)
 	if !types.Equal(act, t) {
->>>>>>> f838b395
 		_ = s.errorf(
 			1,
 			"unexpected types at %q %s: %s; want %s",
