--- conflicted
+++ resolved
@@ -179,35 +179,9 @@
 	for i, arg := range args {
 		switch x := arg.(type) {
 		case driver.NamedValue:
-<<<<<<< HEAD
 			driverNamedParams, err := checkDriverNamedValue(i, params, x, args)
 			if err != nil {
 				return nil, err
-=======
-			if x.Name == "" {
-				switch xx := x.Value.(type) {
-				case *params.Parameters:
-					if len(args) > 1 {
-						return nil, xerrors.WithStackTrace(errMultipleQueryParameters)
-					}
-					parameters = *xx
-				case *params.Parameter:
-					parameters = append(parameters, xx)
-				default:
-					x.Name = fmt.Sprintf("$p%d", i)
-					param, err := toYdbParam(x.Name, x.Value)
-					if err != nil {
-						return nil, xerrors.WithStackTrace(err)
-					}
-					parameters = append(parameters, param)
-				}
-			} else {
-				param, err := toYdbParam(x.Name, x.Value)
-				if err != nil {
-					return nil, xerrors.WithStackTrace(err)
-				}
-				parameters = append(parameters, param)
->>>>>>> 441f9941
 			}
 			params = driverNamedParams
 		case sql.NamedArg:
@@ -238,8 +212,7 @@
 		return parameters[i].Name() < parameters[j].Name()
 	})
 
-<<<<<<< HEAD
-	return params, nil
+	return parameters, nil
 }
 
 // checkDriverNamedValue checks the driver.NamedValue and adds it to the params slice.
@@ -277,7 +250,4 @@
 	}
 
 	return params, nil
-=======
-	return parameters, nil
->>>>>>> 441f9941
 }