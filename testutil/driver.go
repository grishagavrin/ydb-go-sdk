package testutil

import (
	"context"
	"errors"
	"fmt"
	"github.com/YandexDatabase/ydb-go-genproto/protos/Ydb_Operations"
	"github.com/YandexDatabase/ydb-go-sdk/v3"
<<<<<<< HEAD
=======
	"github.com/YandexDatabase/ydb-go-sdk/v3/internal"
>>>>>>> 9b9d5022
	"google.golang.org/grpc"
	"google.golang.org/grpc/metadata"
	"google.golang.org/protobuf/proto"
	"google.golang.org/protobuf/types/known/anypb"
	"reflect"
	"strings"
)

var ErrNotImplemented = errors.New("testutil: not implemented")

type MethodCode uint

func (m MethodCode) String() string {
	return codeToString[m]
}

type Method string

func (m Method) Code() MethodCode {
	return grpcMethodToCode[m]
}

const (
	UnknownMethod MethodCode = iota
	TableCreateSession
	TableDeleteSession
	TableKeepAlive
	TableCreateTable
	TableDropTable
	TableAlterTable
	TableCopyTable
	TableDescribeTable
	TableExplainDataQuery
	TablePrepareDataQuery
	TableExecuteDataQuery
	TableExecuteSchemeQuery
	TableBeginTransaction
	TableCommitTransaction
	TableRollbackTransaction
	TableDescribeTableOptions
	TableStreamReadTable
	TableStreamExecuteScanQuery
)

var grpcMethodToCode = map[Method]MethodCode{
	"/Ydb.Table.V1.TableService/CreateSession":          TableCreateSession,
	"/Ydb.Table.V1.TableService/DeleteSession":          TableDeleteSession,
	"/Ydb.Table.V1.TableService/KeepAlive":              TableKeepAlive,
	"/Ydb.Table.V1.TableService/CreateTable":            TableCreateTable,
	"/Ydb.Table.V1.TableService/DropTable":              TableDropTable,
	"/Ydb.Table.V1.TableService/AlterTable":             TableAlterTable,
	"/Ydb.Table.V1.TableService/CopyTable":              TableCopyTable,
	"/Ydb.Table.V1.TableService/DescribeTable":          TableDescribeTable,
	"/Ydb.Table.V1.TableService/ExplainDataQuery":       TableExplainDataQuery,
	"/Ydb.Table.V1.TableService/PrepareDataQuery":       TablePrepareDataQuery,
	"/Ydb.Table.V1.TableService/ExecuteDataQuery":       TableExecuteDataQuery,
	"/Ydb.Table.V1.TableService/ExecuteSchemeQuery":     TableExecuteSchemeQuery,
	"/Ydb.Table.V1.TableService/BeginTransaction":       TableBeginTransaction,
	"/Ydb.Table.V1.TableService/CommitTransaction":      TableCommitTransaction,
	"/Ydb.Table.V1.TableService/RollbackTransaction":    TableRollbackTransaction,
	"/Ydb.Table.V1.TableService/DescribeTableOptions":   TableDescribeTableOptions,
	"/Ydb.Table.V1.TableService/StreamReadTable":        TableStreamReadTable,
	"/Ydb.Table.V1.TableService/StreamExecuteScanQuery": TableStreamExecuteScanQuery,
}

var codeToString = map[MethodCode]string{
	TableCreateSession:          lastSegment("/Ydb.Table.V1.TableService/CreateSession"),
	TableDeleteSession:          lastSegment("/Ydb.Table.V1.TableService/DeleteSession"),
	TableKeepAlive:              lastSegment("/Ydb.Table.V1.TableService/KeepAlive"),
	TableCreateTable:            lastSegment("/Ydb.Table.V1.TableService/CreateTable"),
	TableDropTable:              lastSegment("/Ydb.Table.V1.TableService/DropTable"),
	TableAlterTable:             lastSegment("/Ydb.Table.V1.TableService/AlterTable"),
	TableCopyTable:              lastSegment("/Ydb.Table.V1.TableService/CopyTable"),
	TableDescribeTable:          lastSegment("/Ydb.Table.V1.TableService/DescribeTable"),
	TableExplainDataQuery:       lastSegment("/Ydb.Table.V1.TableService/ExplainDataQuery"),
	TablePrepareDataQuery:       lastSegment("/Ydb.Table.V1.TableService/PrepareDataQuery"),
	TableExecuteDataQuery:       lastSegment("/Ydb.Table.V1.TableService/ExecuteDataQuery"),
	TableExecuteSchemeQuery:     lastSegment("/Ydb.Table.V1.TableService/ExecuteSchemeQuery"),
	TableBeginTransaction:       lastSegment("/Ydb.Table.V1.TableService/BeginTransaction"),
	TableCommitTransaction:      lastSegment("/Ydb.Table.V1.TableService/CommitTransaction"),
	TableRollbackTransaction:    lastSegment("/Ydb.Table.V1.TableService/RollbackTransaction"),
	TableDescribeTableOptions:   lastSegment("/Ydb.Table.V1.TableService/DescribeTableOptions"),
	TableStreamReadTable:        lastSegment("/Ydb.Table.V1.TableService/StreamReadTable"),
	TableStreamExecuteScanQuery: lastSegment("/Ydb.Table.V1.TableService/StreamExecuteScanQuery"),
}

func setField(name string, dst, value interface{}) {
	x := reflect.ValueOf(dst).Elem()
	t := x.Type()
	f, ok := t.FieldByName(name)
	if !ok {
		panic(fmt.Sprintf(
			"ydb/testutil: struct %s has no field %q",
			t, name,
		))
	}
	v := reflect.ValueOf(value)
	if f.Type.Kind() != v.Type().Kind() {
		panic(fmt.Sprintf(
			"ydb/testutil: struct %s field %q is type of %s, not %s",
			t, name, f.Type, v.Type(),
		))
	}
	x.FieldByName(f.Name).Set(v)
}

func getField(name string, src, dst interface{}) bool {
	var fn func(x reflect.Value, seg ...string) bool
	fn = func(x reflect.Value, seg ...string) bool {
		if x.Kind() == reflect.Ptr {
			x = x.Elem()
		}
		t := x.Type()
		f, ok := t.FieldByName(seg[0])
		if !ok {
			return false
		}
		fv := x.FieldByName(seg[0])
		if fv.Kind() == reflect.Ptr && fv.IsNil() {
			return false
		}
		if len(seg) > 1 {
			return fn(fv.Elem(), seg[1:]...)
		}

		v := reflect.ValueOf(dst)
		if v.Type().Kind() != reflect.Ptr {
			panic("ydb/testutil: destination value must be a pointer")
		}
		if v.Type().Elem().Kind() != fv.Type().Kind() {
			panic(fmt.Sprintf(
				"ydb/testutil: struct %s field %q is type of %s, not %s",
				t, name, f.Type, v.Type(),
			))
		}

		v.Elem().Set(fv)

		return true
	}
	return fn(reflect.ValueOf(src).Elem(), strings.Split(name, ".")...)
}

type Cluster struct {
	onInvoke    func(ctx context.Context, method string, args interface{}, reply interface{}, opts ...grpc.CallOption) error
	onNewStream func(ctx context.Context, desc *grpc.StreamDesc, method string, opts ...grpc.CallOption) (grpc.ClientStream, error)
	onClose     func() error
}

func (c *Cluster) Invoke(ctx context.Context, method string, args interface{}, reply interface{}, opts ...grpc.CallOption) error {
	if c.onInvoke == nil {
		return fmt.Errorf("Cluster.onInvoke() not implemented")
	}
	if apply, ok := ydb.ContextClientConnApplier(ctx); ok {
		cc, err := c.Get(ctx)
		if err != nil {
			return err
		}
		apply(cc)
	}
	return c.onInvoke(ctx, method, args, reply, opts...)
}

func (c *Cluster) NewStream(ctx context.Context, desc *grpc.StreamDesc, method string, opts ...grpc.CallOption) (grpc.ClientStream, error) {
	if c.onNewStream == nil {
		return nil, fmt.Errorf("Cluster.onNewStream() not implemented")
	}
	return c.onNewStream(ctx, desc, method, opts...)
}

func (c *Cluster) Get(ctx context.Context) (conn ydb.ClientConnInterface, err error) {
	return &clientConn{
		onInvoke:    c.onInvoke,
		onNewStream: c.onNewStream,
	}, nil
}

func (c *Cluster) Close() error {
	if c.onClose == nil {
		return fmt.Errorf("Cluster.Close() not implemented")
	}
	return c.onClose()
}

type (
	InvokeHandlers    map[MethodCode]func(request interface{}) (result proto.Message, err error)
	NewStreamHandlers map[MethodCode]func(desc *grpc.StreamDesc) (grpc.ClientStream, error)
)

type NewClusterOption func(c *Cluster)

func WithInvokeHandlers(invokeHandlers InvokeHandlers) NewClusterOption {
	return func(c *Cluster) {
		c.onInvoke = func(ctx context.Context, method string, args interface{}, reply interface{}, opts ...grpc.CallOption) error {
			if handler, ok := invokeHandlers[Method(method).Code()]; ok {
				result, err := handler(args)
				if err != nil {
					return err
				}
				anyResult, err := anypb.New(result)
				if err != nil {
					return err
				}
				setField(
					"Operation",
					reply,
					&Ydb_Operations.Operation{
						Result: anyResult,
					},
				)
				return nil
			}
			return fmt.Errorf("testutil: method '%s' not implemented", method)
		}
	}
}

func WithNewStreamHandlers(newStreamHandlers NewStreamHandlers) NewClusterOption {
	return func(c *Cluster) {
		c.onNewStream = func(ctx context.Context, desc *grpc.StreamDesc, method string, opts ...grpc.CallOption) (grpc.ClientStream, error) {
			if handler, ok := newStreamHandlers[Method(method).Code()]; ok {
				return handler(desc)
			}
			return nil, fmt.Errorf("testutil: method '%s' not implemented", method)
		}
	}
}

func WithClose(onClose func() error) NewClusterOption {
	return func(c *Cluster) {
		c.onClose = onClose
	}
}

func NewCluster(opts ...NewClusterOption) *Cluster {
	c := &Cluster{}
	for _, opt := range opts {
		opt(c)
	}
	return c
}

type clientConn struct {
	onInvoke    func(ctx context.Context, method string, args interface{}, reply interface{}, opts ...grpc.CallOption) error
	onNewStream func(ctx context.Context, desc *grpc.StreamDesc, method string, opts ...grpc.CallOption) (grpc.ClientStream, error)
	onAddress   func() string
}

func (c *clientConn) Invoke(ctx context.Context, method string, args interface{}, reply interface{}, opts ...grpc.CallOption) error {
	if c.onInvoke == nil {
		return fmt.Errorf("onInvoke not implemented (method: %s, request: %v, response: %v)", method, args, reply)
	}
	return c.onInvoke(ctx, method, args, reply, opts...)
}

func (c *clientConn) NewStream(ctx context.Context, desc *grpc.StreamDesc, method string, opts ...grpc.CallOption) (grpc.ClientStream, error) {
	if c.onNewStream == nil {
		return nil, fmt.Errorf("onNewStream not implemented (method: %s, desc: %v)", method, desc)
	}
	return c.onNewStream(ctx, desc, method, opts...)
}

func (c *clientConn) Address() string {
	if c.onAddress == nil {
		return ""
	}
	return c.onAddress()
}

type ClientStream struct {
	OnHeader    func() (metadata.MD, error)
	OnTrailer   func() metadata.MD
	OnCloseSend func() error
	OnContext   func() context.Context
	OnSendMsg   func(m interface{}) error
	OnRecvMsg   func(m interface{}) error
}

func (s *ClientStream) Header() (metadata.MD, error) {
	if s.OnHeader == nil {
		return nil, ErrNotImplemented
	}
	return s.OnHeader()
}

func (s *ClientStream) Trailer() metadata.MD {
	if s.OnTrailer == nil {
		return nil
	}
	return s.OnTrailer()
}

func (s *ClientStream) CloseSend() error {
	if s.OnCloseSend == nil {
		return ErrNotImplemented
	}
	return s.OnCloseSend()
}

func (s *ClientStream) Context() context.Context {
	if s.OnContext == nil {
		return nil
	}
	return s.OnContext()
}

func (s *ClientStream) SendMsg(m interface{}) error {
	if s.OnSendMsg == nil {
		return ErrNotImplemented
	}
	return s.OnSendMsg(m)

}

func (s *ClientStream) RecvMsg(m interface{}) error {
	if s.OnRecvMsg == nil {
		return ErrNotImplemented
	}
	return s.OnRecvMsg(m)
}

type Driver struct {
	OnCall       func(ctx context.Context, code MethodCode, req, res interface{}) error
	OnStreamRead func(ctx context.Context, code MethodCode, req, res interface{}, process func(error)) error
	OnClose      func() error
}

func (d *Driver) Call(ctx context.Context, op ydb.Operation) (ydb.CallInfo, error) {
	if d.OnCall == nil {
		return nil, ErrNotImplemented
	}
	method, req, res, _ := internal.Unwrap(op)
	code := grpcMethodToCode[Method(method)]

	// NOTE: req and res may be converted to testutil inner structs, which are
	// mirrors of grpc api envelopes.
	return nil, d.OnCall(ctx, code, req, res)
}

func (d *Driver) StreamRead(ctx context.Context, op ydb.StreamOperation) (ydb.CallInfo, error) {
	if d.OnStreamRead == nil {
		return nil, ErrNotImplemented
	}
	method, req, res, processor := internal.UnwrapStreamOperation(op)
	code := grpcMethodToCode[Method(method)]

	return nil, d.OnStreamRead(ctx, code, req, res, processor)
}

func (d *Driver) Close() error {
	if d.OnClose == nil {
		return ErrNotImplemented
	}
	return d.OnClose()
}

func lastSegment(m string) string {
	s := strings.Split(m, "/")
	return s[len(s)-1]
}<|MERGE_RESOLUTION|>--- conflicted
+++ resolved
@@ -4,18 +4,16 @@
 	"context"
 	"errors"
 	"fmt"
-	"github.com/YandexDatabase/ydb-go-genproto/protos/Ydb_Operations"
-	"github.com/YandexDatabase/ydb-go-sdk/v3"
-<<<<<<< HEAD
-=======
-	"github.com/YandexDatabase/ydb-go-sdk/v3/internal"
->>>>>>> 9b9d5022
+	"reflect"
+	"strings"
+
 	"google.golang.org/grpc"
 	"google.golang.org/grpc/metadata"
 	"google.golang.org/protobuf/proto"
 	"google.golang.org/protobuf/types/known/anypb"
-	"reflect"
-	"strings"
+
+	"github.com/YandexDatabase/ydb-go-genproto/protos/Ydb_Operations"
+	"github.com/YandexDatabase/ydb-go-sdk/v3"
 )
 
 var ErrNotImplemented = errors.New("testutil: not implemented")
@@ -156,6 +154,7 @@
 type Cluster struct {
 	onInvoke    func(ctx context.Context, method string, args interface{}, reply interface{}, opts ...grpc.CallOption) error
 	onNewStream func(ctx context.Context, desc *grpc.StreamDesc, method string, opts ...grpc.CallOption) (grpc.ClientStream, error)
+	onStats     func()
 	onClose     func() error
 }
 
@@ -180,11 +179,14 @@
 	return c.onNewStream(ctx, desc, method, opts...)
 }
 
-func (c *Cluster) Get(ctx context.Context) (conn ydb.ClientConnInterface, err error) {
+func (c *Cluster) Get(context.Context) (conn ydb.ClientConnInterface, err error) {
 	return &clientConn{
 		onInvoke:    c.onInvoke,
 		onNewStream: c.onNewStream,
 	}, nil
+}
+
+func (c *Cluster) Stats(func(ydb.Endpoint, ydb.ConnStats)) {
 }
 
 func (c *Cluster) Close() error {
@@ -331,41 +333,6 @@
 	return s.OnRecvMsg(m)
 }
 
-type Driver struct {
-	OnCall       func(ctx context.Context, code MethodCode, req, res interface{}) error
-	OnStreamRead func(ctx context.Context, code MethodCode, req, res interface{}, process func(error)) error
-	OnClose      func() error
-}
-
-func (d *Driver) Call(ctx context.Context, op ydb.Operation) (ydb.CallInfo, error) {
-	if d.OnCall == nil {
-		return nil, ErrNotImplemented
-	}
-	method, req, res, _ := internal.Unwrap(op)
-	code := grpcMethodToCode[Method(method)]
-
-	// NOTE: req and res may be converted to testutil inner structs, which are
-	// mirrors of grpc api envelopes.
-	return nil, d.OnCall(ctx, code, req, res)
-}
-
-func (d *Driver) StreamRead(ctx context.Context, op ydb.StreamOperation) (ydb.CallInfo, error) {
-	if d.OnStreamRead == nil {
-		return nil, ErrNotImplemented
-	}
-	method, req, res, processor := internal.UnwrapStreamOperation(op)
-	code := grpcMethodToCode[Method(method)]
-
-	return nil, d.OnStreamRead(ctx, code, req, res, processor)
-}
-
-func (d *Driver) Close() error {
-	if d.OnClose == nil {
-		return ErrNotImplemented
-	}
-	return d.OnClose()
-}
-
 func lastSegment(m string) string {
 	s := strings.Split(m, "/")
 	return s[len(s)-1]
