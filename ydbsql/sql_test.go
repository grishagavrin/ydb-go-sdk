--- conflicted
+++ resolved
@@ -160,15 +160,9 @@
 
 func openDB(ctx context.Context) (*sql.DB, error) {
 	var (
-<<<<<<< HEAD
 		dtrace trace.Driver
-		ctrace table.Trace
-		strace table.SessionPoolTrace
-=======
-		dtrace trace.DriverTrace
 		ctrace sessiontrace.Trace
 		strace sessiontrace.SessionPoolTrace
->>>>>>> 86d8e4dd
 	)
 	traceutil.Stub(&dtrace, func(name string, args ...interface{}) {
 		log.Printf("[driver] %s: %+v", name, traceutil.ClearContext(args))
